--- conflicted
+++ resolved
@@ -1708,12 +1708,8 @@
         str_pos = 0
         ant_pairs_nums = []
         polarizations = []
-<<<<<<< HEAD
-        
-=======
         bls = self.get_baseline_nums()
 
->>>>>>> 6347bce6
         while str_pos < len(ant_str):
             m = re.search(bl_re, ant_str[str_pos:])
             if m is None:
