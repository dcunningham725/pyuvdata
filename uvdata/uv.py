from astropy import constants as const
from astropy.time import Time
from astropy.io import fits
import numpy as n
from scipy.io.idl import readsav
import pandas as pd

class UVData:
    supported_file_types = ['uvfits', 'miriad', 'fhd']
    default_required_attributes = {
        # dimension definitions
        'Ntimes': None,  # Number of times
        'Nbls'  : None,    # number of baselines
        'Nblts'  : None,   # Ntimes * Nbls
        'Nfreqs'  : None,  # number of frequency channels
        'Npols'  : None,   # number of polarizations

        # array of the visibility data (Nblts,Nspws,Nfreqs,Npols),
        #   type = complex float, in units of self.vis_units
        'data_array'  : None,

        # Visibility units, options ['uncalib','Jy','K str']
        'vis_units'  : None,

        # number of data points averaged into each data element,
        #   type = int, same shape as data_array
        'nsample_array'  : None,

        # boolean flag, True is flagged, same shape as data_array.
        'flag_array'  : None,

        # number of spectral windows (ie non-contiguous spectral chunks)
        'Nspws'  : None,
        'spw_array'  : None,  # array of spectral window numbers

        # phase center of projected baseline vectors, (3,Nblts), units meters
        'uvw_array'  : None,

        # array of times, center of integration, (Nblts), julian date
        'time_array'  : None,

        # arrays of antenna indices, dimensions (Nblts), type = int, 0 indexed
        'ant_1_array'  : None,
        'ant_2_array'  : None,

        # array of baseline indices, dimensions (Nblts), type = int
        # baseline = 2048 * (ant2+1) + (ant1+1) + 2^16 # does this break casa?
        'baseline_array'  : None,

        # array of frequencies, dimensions (Nspws,Nfreqs), units Hz
        'freq_array'  : None,

        # array of polarization integers (Npols)
        # AIPS Memo 117 says:
        #    stokes 1:4 (I,Q,U,V)
        #    circular -1:-4 (RR,LL,RL,LR)
        #    linear -5:-8 (XX,YY,XY,YX)
        'polarization_array'  : None,

        # right ascension of phase center (see uvw_array), units degrees
        'phase_center_ra'  : None,
        # declination of phase center (see uvw_array), units degrees
        'phase_center_dec'  : None,

        # these are not strictly necessary and assume homogeniety of
        # time and frequency sampling
        'integration_time'  : None,  # length of the integration (s)
        'channel_width'  : None,     # width of channel (Hz)

        # --- observation information ---
        'object_name'  : None,     # source or field observed (string)
        'telescope_name'  : None,  # name of telescope (string)
        'instrument'  : None,      # receiver or backend.
        'latitude'  : None,        # latitude of telescope, units degrees
        'longitude'  : None,       # longitude of telescope, units degrees
        'altitude'  : None,        # altitude of telescope, units meters
        'dateobs'  : None,         # date of observation start, units JD.
        'history'  : None,         # string o' history units English
        # epoch year of the phase applied to the data (eg 2000)
        'phase_center_epoch'  : None,

        # --- antenna information ----
        'Nants'  : None,    # number of antennas

        # list of antenna names, dimensions (Nants),
        # indexed by self.ant_1_array, self.ant_2_array, self.antenna_indices
        'antenna_names'  : None,

        # integer index into antenna_names, dimensions (Nants),
        #  there must be one entry here for each unique entry in
        #  self.ant_1_array and self.ant_2_array
        #  indexes into antenna_names (sort order must be preserved)
        'antenna_indices'  : None,

        # coordinate frame for antenna positions (eg 'ITRF' -also google ECEF)
        # NB: ECEF has x running through long=0 and z through the north pole
        'xyz_telescope_frame'  : None,
        # coordinates of array center in meters in coordinate frame
        'x_telescope'  : None,
        'y_telescope'  : None,
        'z_telescope'  : None,
        # array giving coordinates of antennas relative to
        # {x,y,z}_telescope in the same frame, (Nants,3)
        'antenna_positions'  : None,

        # --- other stuff ---
        # the below are copied from AIPS memo 117, but could be revised to
        # merge with other sources of data.
        # when available they are populated. user beware?
        # Greenwich sidereal time at midnight on reference date
        'GST0'  : None,
        'RDate'  : None,  # date for which the GST0 or whatever... applies
        # earth's rotation rate in degrees per day
        # (might not be enough sigfigs)
        'earth_omega'  : 360.985,
        'DUT1'  : 0.0,        # DUT1 (google it) AIPS 117 calls it UT1UTC
        'TIMESYS'  : 'UTC',   # We only support UTC
        }

    def __init__(self):
        # add the default_required_attributes to the class?
        for attribute_key,attribute_value in self.default_required_attributes.iteritems():
            exec("self.{attribute_key} = '{attribute_value}'".format(
                        attribute_key=attribute_key,
                        attribute_value=attribute_value))


        # stuff about reference frequencies and handedness is left out here as
        # a favor to our children

        # the user supplied extra keywords in fits header, type=dict
        self.fits_extra_keywords = {}

    def write(self, filename):
        self.check()
        # filename ending in .uvfits gets written as a uvfits
        if filename.endswith('.uvfits'):
            self.write_uvfits(self, filename)

    def read(self, filename, file_type):
        """
        General read function which calls file_type specific read functions
        Inputs:
            filename: string or list of strings
                May be a file name, directory name or a list of file names
                depending on file_type
            file_type: string
                Must be a supported type, see self.supported_file_types
        """
        if file_type not in self.supported_file_types:
            raise ValueError('file_type must be one of ' +
                             ' '.join(self.supported_file_types))
        if file_type == '.uvfits':
            self.read_uvfits(self, filename)
        elif file_type == 'miriad':
            self.read_miriad(self, filename)
        elif file_type == 'fhd':
            self.read_fhd(self, filename)
        self.check()

    def check(self):
        #loop through all required attributes, make sure that they are filled
        attributes = [i for i in self.uv_object.__dict__.keys() if i[0] != '_']
        return True

    def _gethduaxis(self, D, axis):
        ax = str(axis)
        N = D.header['NAXIS'+ax]
        X0 = D.header['CRVAL'+ax]
        dX = D.header['CDELT'+ax]
        Xi0 = D.header['CRPIX'+ax]-1
        return n.arange(X0-dX*Xi0, X0-dX*Xi0+N*dX, dX)

    def _indexhdus(self, hdulist):
        # input a list of hdus
        # return a dictionary of table names
        tablenames = {}
        for i in xrange(len(hdulist)):
            try:
                tablenames[hdulist[i].header['EXTNAME']] = i
            except(KeyError):
                continue
        return tablenames

    def read_uvfits(self, filename):
        F = fits.open(filename)
        D = F[0]  # assumes the visibilities are in the primary hdu
        hdunames = self._indexhdus(F)  # find the rest of the tables
        # check that we have a single source file!! (TODO)

        # astropy.io fits reader scales date according to relevant PZER0 (?)
        self.time_array = D.data.field('DATE')

        self.baseline_array = D.data.field('BASELINE')

        # check if we have an spw dimension
        if D.header['NAXIS'] == 7:
            if D.header['NAXIS5'] > 1:
                raise(IOError, """Sorry.  Files with more than one spectral
                      window (spw) are not yet supported. A great
                      project for the interested student!""")
            self.Nspws = D.header['NAXIS5']
            self.data_array = (D.data.field('DATA')[:, 0, 0, :, :, :, 0] +
                               1j * D.data.field('DATA')[:, 0, 0, :, :, :, 1])
            self.flag_array = (D.data.field('DATA')[:, 0, 0, :, :, :, 2] <= 0)
            self.nsample_array = n.abs(D.data.field('DATA')
                                       [:, 0, 0, :, :, :, 2])
            self.Nspws = D.header['NAXIS5']
            assert(self.Nspws == self.data_array.shape[1])

            # the axis number for phase center depends on if the spw exists
            self.spw_array = self._gethduaxis(D, 5)

            self.phase_center_ra = D.header['CRVAL6']
            self.phase_center_dec = D.header['CRVAL7']
        else:
            # in many uvfits files the spw axis is left out,
            # here we put it back in so the dimensionality stays the same
            self.data_array = (D.data.field('DATA')[:, 0, 0, :, :, 0] +
                               1j * D.data.field('DATA')[:, 0, 0, :, :, 1])
            self.data_array = self.data_array[:, n.newaxis, :, :]
            self.flag_array = (D.data.field('DATA')[:, 0, 0, :, :, 2] <= 0)
            self.flag_array = self.flag_array[:, n.newaxis, :, :]
            self.nsample_array = n.abs(D.data.field('DATA')[:, 0, 0, :, :, 2])
            self.nsample_array = self.nsample_array[:, n.newaxis, :, :]

            # the axis number for phase center depends on if the spw exists
            self.Nspws = 1

            self.phase_center_ra = D.header['CRVAL5']
            self.phase_center_dec = D.header['CRVAL6']

        # get dimension sizes
        self.Nfreqs = D.header['NAXIS4']
        assert(self.Nfreqs == self.data_array.shape[2])
        self.Npols = D.header['NAXIS3']
        assert(self.Npols == self.data_array.shape[3])
        self.Nblts = D.header['GCOUNT']
        assert(self.Nblts == self.data_array.shape[0])

        # read baseline vectors in units of seconds, return in meters
        self.uvw_array = (n.array(zip(D.data.field('UU'), D.data.field('VV'),
                                      D.data.field('WW'))) *
                          const.c.to('m/s').value).T

        self.freq_array = self._gethduaxis(D, 4)
        # TODO iterate over the spw axis, for now we just have one spw
        self.freq_array.shape = (1,)+self.freq_array.shape

        # here we account for two standard methods of forming a single integer
        # index based on two integer antenna numbers
        if n.max(self.baseline_array) <= 2**16:
            # for 255 and fewer antennas
            self.ant_2_array = n.array(self.baseline_array %
                                       2**8).astype(int) - 1
            self.ant_1_array = n.array((self.baseline_array -
                                        self.ant_2_array) / 2**8).astype(int)-1
            self.baseline_array = ((self.ant_2_array + 1)*2**11 +
                                   self.ant_1_array + 1 + 2**16)
        elif n.min(self.baseline_array) >= 2**16:
            # for 2047 and fewer antennas
            bls = self.baseline_array - 2**16
            self.ant_2_array = n.array(bls % 2**11).astype(int) - 1
            self.ant_1_array = n.array((bls - self.ant_2_array) /
                                       2**11).astype(int) - 1
        # todo build SKA and or FFTT

        self.polarization_array = self._gethduaxis(D, 3)

        # other info -- not required but frequently used
        self.object_name = D.header.get('OBJECT', None)
        self.telescope_name = D.header.get('TELESCOP', None)
        self.instrument = D.header.get('INSTRUME', None)
        self.latitude = D.header.get('LAT', None)
        self.longitude = D.header.get('LON', None)
        self.altitude = D.header.get('ALT', None)
        self.dataobs = D.header.get('DATE-OBS', None)
        self.history = str(D.header.get('HISTORY', ''))
        self.vis_units = D.header.get('BUNIT', None)
        self.phase_center_epoch = D.header.get('EPOCH', None)

        # find all the header items after the history and keep them as a dict
        etcpointer = 0
        for thing in D.header:
            etcpointer += 1
            if thing == 'HISTORY':
                break
        for key in D.header[etcpointer:]:
            if key == '':
                continue
            self.fits_extra_keywords[key] = D.header[key]

        # READ the antenna table
        # TODO FINISH & test
        ant_hdu = F[hdunames['AIPS AN']]

        # stuff in columns
        self.antenna_names = ant_hdu.data.field('ANNAME')
        self.antenna_indices = ant_hdu.data.field('NOSTA')
        self.antenna_positions = ant_hdu.data.field('STABXYZ')

        # stuff in the header
        if self.telescope_name is None:
            self.telescope_name = ant_hdu.header['ARRNAM']
        self.xyz_telescope_frame = ant_hdu.header['FRAME']
        self.x_telescope = ant_hdu.header['ARRAYX']
        self.y_telescope = ant_hdu.header['ARRAYY']
        self.z_telescope = ant_hdu.header['ARRAYZ']
        self.GST0 = ant_hdu.header['GSTIA0']
        self.RDate = ant_hdu.header['RDATE']
        self.earth_omega = ant_hdu.header['DEGPDY']
        self.DUT1 = ant_hdu.header['UT1UTC']
        try:
            self.TIMESYS = ant_hdu.header['TIMESYS']
        except(KeyError):
            self.TIMESYS = ant_hdu.header['TIMSYS']  # CASA misspells this one

        # initialize internal variables based on the antenna table
        self.Nants = len(self.antenna_indices)

        del(D)
        return True

    def write_uvfits(self, filename):
        # TODO document the uvfits weights convention on wiki
        weights_array = self.nsample_array * n.where(self.flag_array, -1, 1)
        data_array = self.data_array[:, n.newaxis, n.newaxis, :, :, :,
                                     n.newaxis]
        weights_array = weights_array[:, n.newaxis, n.newaxis, :, :, :,
                                      n.newaxis]
        # uvfits_array_data shape will be  (Nblts,1,1,[Nspws],Nfreqs,Npols,3)
        print "data_array.shape", data_array.shape
        uvfits_array_data = n.concatenate([data_array.real,
                                           data_array.imag,
                                           weights_array], axis=6)

        uvw_array_sec = self.uvw_array / const.c.to('m/s').value
        jd_midnight = n.floor(self.time_array[0]-0.5)+0.5

        # uvfits convention is that time_array + jd_midnight = actual JD
        # jd_midnight is julian midnight on first day of observation
        time_array = self.time_array - jd_midnight

        # list contains arrays of [u,v,w,date,baseline];
        # each array has shape (Nblts)
        print "uvw_array_sec.shape = ", uvw_array_sec.shape
        print "self.baseline_array.shape = ", self.baseline_array.shape
        print "time_array.shape = ", time_array.shape
        group_parameter_list = [uvw_array_sec[0], uvw_array_sec[1],
                                uvw_array_sec[2], time_array,
                                self.baseline_array]

        hdu = fits.GroupData(uvfits_array_data,
                             parnames=['UU      ', 'VV      ', 'WW      ',
                                       'DATE    ', 'BASELINE'],
                             pardata=group_parameter_list, bitpix=-32)
        hdu = fits.GroupsHDU(hdu)

        # hdu.header['PTYPE1  '] = 'UU      '
        hdu.header['PSCAL1  '] = 1.0
        hdu.header['PZERO1  '] = 0.0

        # hdu.header['PTYPE2  '] = 'VV      '
        hdu.header['PSCAL2  '] = 1.0
        hdu.header['PZERO2  '] = 0.0

        # hdu.header['PTYPE3  '] = 'WW      '
        hdu.header['PSCAL3  '] = 1.0
        hdu.header['PZERO3  '] = 0.0

        # hdu.header['PTYPE4  '] = 'DATE    '
        hdu.header['PSCAL4  '] = 1.0
        hdu.header['PZERO4  '] = jd_midnight

        # hdu.header['PTYPE5  '] = 'BASELINE'
        hdu.header['PSCAL5  '] = 1.0
        hdu.header['PZERO5  '] = 0.0

        # ISO string of first time in self.time_array
        hdu.header['DATE-OBS'] = Time(self.time_array[0], scale='utc',
                                      format='jd').iso

        hdu.header['CTYPE2  '] = 'COMPLEX '
        hdu.header['CRVAL2  '] = 1.0
        hdu.header['CRPIX2  '] = 1.0
        hdu.header['CDELT2  '] = 1.0

        hdu.header['CTYPE3  '] = 'STOKES  '
        hdu.header['CRVAL3  '] = self.polarization_array[0]
        hdu.header['CRPIX3  '] = 1.0
        try:
            hdu.header['CDELT3  '] = n.diff(self.polarization_array)[0]
        except(IndexError):
            hdu.header['CDELT3  '] = 1.0

        hdu.header['CTYPE4  '] = 'FREQ    '
        hdu.header['CRVAL4  '] = self.freq_array[0, 0]
        hdu.header['CRPIX4  '] = 1.0
        hdu.header['CDELT4  '] = n.diff(self.freq_array[0])[0]

        hdu.header['CTYPE5  '] = 'IF      '
        hdu.header['CRVAL5  '] = 1.0
        hdu.header['CRPIX5  '] = 1.0
        hdu.header['CDELT5  '] = 1.0

        hdu.header['CTYPE6  '] = 'RA'
        hdu.header['CRVAL6  '] = self.phase_center_ra

        hdu.header['CTYPE7  '] = 'DEC'
        hdu.header['CRVAL7  '] = self.phase_center_dec

        hdu.header['BUNIT   '] = self.vis_units
        hdu.header['BSCALE  '] = 1.0
        hdu.header['BZERO   '] = 0.0

        hdu.header['OBJECT  '] = self.object_name
        hdu.header['TELESCOP'] = self.telescope_name
        hdu.header['LAT     '] = self.latitude
        hdu.header['LON     '] = self.longitude
        hdu.header['ALT     '] = self.altitude
        hdu.header['INSTRUME'] = self.instrument
        hdu.header['EPOCH   '] = float(self.phase_center_epoch)

        hdu.header['HISTORY '] = self.history

        # end standard keywords; begin user-defined keywords
        print "self.fits_extra_keywords = "
        print self.fits_extra_keywords
        for key, value in self.fits_extra_keywords.iteritems():
            # header keywords have to be 8 characters or less
            keyword = key[:8].upper()
            print "keyword=-value-", keyword+'='+'-'+str(value)+'-'
            hdu.header[keyword] = value

        # ADD the ANTENNA table
        staxof = [0] * self.Nants

        # 0 specifies alt-az, 6 would specify a phased array
        mntsta = [0] * self.Nants

        poltya = ['X'] * self.Nants  # beware, X can mean just about anything
        polaa = [90.0] * self.Nants
        poltyb = ['Y'] * self.Nants
        polab = [0.0] * self.Nants

        col1 = fits.Column(name='ANNAME', format='8A',
                           array=self.antenna_names)
        col2 = fits.Column(name='STABXYZ', format='3D',
                           array=self.antenna_positions)
        col3 = fits.Column(name='NOSTA', format='1J',
                           array=self.antenna_indices)
        col4 = fits.Column(name='MNTSTA', format='1J', array=mntsta)
        col5 = fits.Column(name='STAXOF', format='1E', array=staxof)
        col6 = fits.Column(name='POLTYA', format='1A', array=poltya)
        col7 = fits.Column(name='POLAA', format='1E', array=polaa)
        # col8 = fits.Column(name='POLCALA', format='3E', array=polcala)
        col9 = fits.Column(name='POLTYB', format='1A', array=poltyb)
        col10 = fits.Column(name='POLAB', format='1E', array=polab)
        # col11 = fits.Column(name='POLCALB', format='3E', array=polcalb)
        # note ORBPARM is technically required, but we didn't put it in

        cols = fits.ColDefs([col1, col2, col3, col4, col5, col6, col7, col9,
                             col10])

        # This only works for astropy 0.4 which is not available from pip
        ant_hdu = fits.BinTableHDU.from_columns(cols)

        ant_hdu.header['EXTNAME'] = 'AIPS AN'
        ant_hdu.header['EXTVER'] = 1

        ant_hdu.header['ARRAYX'] = self.x_telescope
        ant_hdu.header['ARRAYY'] = self.y_telescope
        ant_hdu.header['ARRAYZ'] = self.z_telescope
        ant_hdu.header['FRAME'] = self.xyz_telescope_frame
        ant_hdu.header['GSTIA0'] = self.GST0
        ant_hdu.header['FREQ'] = self.freq_array[0, 0]
        ant_hdu.header['RDATE'] = self.RDate
        ant_hdu.header['UT1UTC'] = self.DUT1

        ant_hdu.header['TIMSYS'] = self.TIMESYS
        if self.TIMESYS == 'IAT':
                print "WARNING: FILES WITH TIME SYSTEM 'IAT' ARE NOT SUPPORTED"
        ant_hdu.header['ARRNAM'] = self.telescope_name
        ant_hdu.header['NO_IF'] = self.Nspws
        ant_hdu.header['DEGPDY'] = self.earth_omega
        # ant_hdu.header['IATUTC'] = 35.

        # set mandatory parameters which are not supported by this object
        # (or that we just don't understand)
        ant_hdu.header['NUMORB'] = 0

        # note: Bart had this set to 3. We've set it 0 after aips 117. -jph
        ant_hdu.header['NOPCAL'] = 0

        ant_hdu.header['POLTYPE'] = 'X-Y LIN'

        # note: we do not support the concept of "frequency setups"
        # -- lists of spws given in a SU table.
        ant_hdu.header['FREQID'] = -1

        # if there are offsets in images, this could be the culprit
        ant_hdu.header['POLARX'] = 0.0
        ant_hdu.header['POLARY'] = 0.0

        ant_hdu.header['DATUTC'] = 0  # ONLY UTC SUPPORTED

        # we always output right handed coordinates
        ant_hdu.header['XYZHAND'] = 'RIGHT'

        # ADD the FQ table
        # skipping for now and limiting to a single spw

        # write the file
        hdulist = fits.HDUList(hdus=[hdu, ant_hdu])
        hdulist.writeto(filename, clobber=True)

        return True

    def read_fhd(self, filelist):
        """
        Read in fhd visibility save files
            filelist: list
                list of files containing fhd-style visibility data.
                Must include at least one polarization file and a params file.
        """

        for file in filelist:
            if file.endswith('_vis_xx.sav'):
                xx_datafile = file
            elif file.endswith('_vis_yy.sav'):
                yy_datafile = file
            elif file.endswith('_params.sav'):
                params_file = file
            else:
                print(file + ' is not a recognized fhd file type')

        xx_dict = readsav(xx_datafile, python_dict=True)
        yy_dict = readsav(yy_datafile, python_dict=True)
        vis_xx = xx_dict['vis_ptr']
        vis_yy = yy_dict['vis_ptr']
        obs = pd.DataFrame(xx_dict['obs'])

        params_dict = readsav(params_file, python_dict=True)
        params = pd.DataFrame(params_dict['params'])

        uu = p['UU'][0]
        vv = p['VV'][0]
        ww = p['WW'][0]
        baseline = p['BASELINE_ARR'][0]
        time = p['TIME'][0]

        return True
<<<<<<< HEAD
    def read_miriad(self,filepath,FLEXIBLE_OPTION=True):
=======


    def read_miriad(self,filepath):
>>>>>>> 50683ae5
        #map uvdata attributes to miriad data values
        # those which we can get directly from the miriad file
        # (some, like n_times, have to be calculated)
        miriad_header_data = {'Nfreqs':'nchan',
                              'Npols':'npol',
                              'Nspws':'nspec', #not always available
                              'phase_center_ra':'ra',
                              'phase_center_dec':'dec',
                              'integration_time':'inttime',
                              'channel_width':'sdf', #in Ghz!
                              'object_name':'source',
                              'telescope_name':'telescop',
                              'latitude':'latitud',
                              'longitude':'longitu', #in units of radians
                              'dateobs':'time', #(get the first time in the ever changing header)
                              'history':'history',
                              'phase_center_epoch','epoch',
                              'Nants':'nants',
                              'antenna_positions','antpos', #take deltas


                              }
        #things not in the miriad header (but calculable from header)
        #{x,y,z}_telescope
        #spw_array
        #freq_array


        #things we need to get from scanning through the miriad file
        #Ntimes
        #Nbls
        #Nblts
        #data_array
        #uvws  #will we support variable variations?
        #n_sample_array
        #flag_array
        #baseline_array
        #time_array
        #polarization_array
        #ant_1_array
        #ant_2_array
        ant_1_array = []
        ant_2_array = []
        pols = []
        data_accumulator = {}
        flag_accumulator = {}
        for (uvw,t,(i,j)),d,f in uv.all(raw=True):
            #control for the case of only a single spw not showing up in
            # the dimension
            if len(d.shape)==1: d.shape = (1,) +  d.shape
            try: 
                data_accumulator[uv['pol']].append([uvw,t,i,j,d,f])
            except(KeyError):
                data_accumulator[uv['pol']] = [uvw,t,i,j,d,f]
                #NB: flag types in miriad are usually ints
        self.polarization_array = n.sort(data_accumulator.keys())

        if FLEXIBLE_OPTION:
            #get all the unique list of all times ever listed in the file
            times = list(set([[k[1] for k in d] for d in data_accumulator]))
            times = n.sort(times)
            bls = list(set([[(k[2],k[3]) for k in d] for d in data_accumulator]))
            blts = []
            for t in times:
                for bl in bls:
                    blts.append((t,bl))
            #set the data sizes
            self.Nblts = len(blts)
            self.Nbls = len(bls)
            self.Ntimes = len(times)
            assert(self.Nblts=self.Nbls*self.Ntimes)

            #slot the data into a grid
            data_array = n.zeros((Nblts,Nspws,Nfreqs,Npols))
            flag_array = n.zeros((Nblts,Nspws,Nfreqs,Npols))
            for pol,data in data_accumulator.iteritems()
                # search for the correct blt position
                for iblt,blt in enumerate(blts):
                    #TBD: this could be a source of slowness for large datasets
                    if data[1] == blt[0] and (data[2],data[3]) == blt[1]:
                        break
                ipol = n.argwhere(self.polarization_array==pol)
                #requires data to have dimension nspec,nfreq
                # for the time being we'll set nspec=1
                data_array[iblt,:,:,ipol] = data[4] 
                flag_array[iblt,:,:,ipol] = data[5]




        if not FLEXIBLE_OPTION:
            pass
            #this option would accumulate things requiring
            # baselines and times are sorted in the same 
            #          order for each polarization
            # and that there are the same number of baselines 
            #          and pols per timestep
            #TBD impliment


        # NOTES:         
        #pyuvdata is natively 0 indexed as is miriad
        #miriad uses the same pol2num standard as aips/casa

        #things not in miriad files
        #vis_units


        



        #things that might not be required?
        #'GST0'  : None,
        #'RDate'  : None,  # date for which the GST0 or whatever... applies
        #'earth_omega'  : 360.985,
        #'DUT1'  : 0.0,        # DUT1 (google it) AIPS 117 calls it UT1UTC
        #'TIMESYS'  : 'UTC',   # We only support UTC
        
        #


        #Phasing rule: if alt/az is set and ra/dec  are None, then its a drift scan


        return True<|MERGE_RESOLUTION|>--- conflicted
+++ resolved
@@ -550,13 +550,7 @@
         time = p['TIME'][0]
 
         return True
-<<<<<<< HEAD
     def read_miriad(self,filepath,FLEXIBLE_OPTION=True):
-=======
-
-
-    def read_miriad(self,filepath):
->>>>>>> 50683ae5
         #map uvdata attributes to miriad data values
         # those which we can get directly from the miriad file
         # (some, like n_times, have to be calculated)
