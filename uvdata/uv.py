from astropy import constants as const
from astropy.time import Time
from astropy.io import fits
import os.path as op
import numpy as np
from scipy.io.idl import readsav
import warnings
from itertools import islice
import aipy as a
import os
import ephem
from astropy.utils import iers

iers_a = iers.IERS_A.open('../data/finals.all')


class UVProperty:
    def __init__(self, required=True, value=None, spoof_val=None,
                 form=(), description='', expected_type=np.int, sane_vals=None,
                 tols=(1e-05, 1e-08)):
        self.required = required
        # cannot set a spoof_val for required properties
        if not self.required:
            self.spoof_val = spoof_val
        self.value = value
        self.description = description
        self.form = form
        self.expected_type = expected_type
        self.sane_vals = sane_vals
        if np.size(tols) == 1:
            # Only one tolerance given, assume absolute, set relative to zero
            self.tols = (0, tols)
        else:
            self.tols = tols  # relative and absolute tolerances to be used in np.isclose

    def __eq__(self, other):
        if isinstance(other, self.__class__):
            # only check that value is identical
            isequal = True
            if not isinstance(self.value, other.value.__class__):
                isequal = False
            if isinstance(self.value, np.ndarray):
                if self.value.shape != other.value.shape:
                    isequal = False
                elif not np.allclose(self.value, other.value,
                                     rtol=self.tols[0], atol=self.tols[1]):
                    isequal = False
            else:
                str_type = False
                if isinstance(self.value, (str, unicode)):
                    str_type = True
                if isinstance(self.value, list):
                    if isinstance(self.value[0], str):
                        str_type = True

                if not str_type:
                    try:
                        if not np.isclose(np.array(self.value),
                                          np.array(other.value),
                                          rtol=self.tols[0], atol=self.tols[1]):
                            isequal = False
                    except:
                        print self.value, other.value
                        isequal = False
                else:
                    if self.value != other.value:
                        if not isinstance(self.value, list):
                            if self.value.replace('\n', '') != other.value.replace('\n', ''):
                                isequal = False
                        else:
                            isequal = False

            return isequal
        else:
            return False

    def __ne__(self, other):
        return not self.__eq__(other)

    def apply_spoof(self, *args):
        self.value = self.spoof_val

    def expected_size(self, dataobj):
        # Takes the form of the property and returns the size
        # expected, given values in the UVData object
        if self.form == 'str':
            return self.form
        elif isinstance(self.form, np.int):
            # Fixed size, just return the form
            return self.form
        else:
            # Given by other attributes, look up values
            esize = ()
            for p in self.form:
                if isinstance(p, np.int):
                    esize = esize + (p,)
                else:
                    prop = getattr(dataobj, p)
                    if prop.value is None:
                        raise ValueError('Missing UVData property {p} needed to '
                                         'calculate expected size of property'.format(p=p))
                    esize = esize + (prop.value,)
            return esize

    def sanity_check(self):
        # A quick method for checking that values are sane
        # This needs development
        sane = False  # Default to insanity
        if self.sane_vals is None:
            sane = True
        else:
            testval = np.mean(np.abs(self.value))
            if (testval >= self.sane_vals[0]) and (testval <= self.sane_vals[1]):
                sane = True
        return sane


class AntPositionUVProperty(UVProperty):
    def apply_spoof(self, uvdata):
        self.value = np.zeros((len(uvdata.antenna_indices.value), 3))


class ExtraKeywordUVProperty(UVProperty):
    def __init__(self, required=False, value={}, spoof_val={},
                 description=''):
        self.required = required
        # cannot set a spoof_val for required properties
        if not self.required:
            self.spoof_val = spoof_val
        self.value = value
        self.description = description


class AngleUVProperty(UVProperty):
    def degrees(self):
        if self.value is None:
            return None
        else:
            return self.value * 180. / np.pi

    def set_degrees(self, degree_val):
        if degree_val is None:
            self.value = None
        else:
            self.value = degree_val * np.pi / 180.


class UVData:
    supported_file_types = ['uvfits', 'miriad', 'fhd']

    uvfits_required_extra = ['xyz_telescope_frame', 'x_telescope',
                             'y_telescope', 'z_telescope',
                             'antenna_positions', 'GST0', 'RDate',
                             'earth_omega', 'DUT1', 'TIMESYS']

    def __init__(self):
        # add the default_required_attributes to the class?
        # dimension definitions
        self.Ntimes = UVProperty(description='Number of times')
        self.Nbls = UVProperty(description='number of baselines')
        self.Nblts = UVProperty(description='Ntimes * Nbls')
        self.Nfreqs = UVProperty(description='number of frequency channels')
        self.Npols = UVProperty(description='number of polarizations')

        desc = ('array of the visibility data, size: (Nblts, Nspws, Nfreqs, '
                'Npols), type = complex float, in units of self.vis_units')
        self.data_array = UVProperty(description=desc,
                                     form=('Nblts', 'Nspws', 'Nfreqs', 'Npols'),
                                     expected_type=np.complex)

        self.vis_units = UVProperty(description='Visibility units, options '
                                    '["uncalib","Jy","K str"]', form='str')

        desc = ('number of data points averaged into each data element, '
                'type = int, same shape as data_array')
        self.nsample_array = UVProperty(description=desc,
                                        form=('Nblts', 'Nspws', 'Nfreqs', 'Npols'),
                                        expected_type=(np.float, np.int))

        self.flag_array = UVProperty(description='boolean flag, True is '
                                     'flagged, same shape as data_array.',
                                     form=('Nblts', 'Nspws', 'Nfreqs', 'Npols'),
                                     expected_type=np.bool)

        self.Nspws = UVProperty(description='number of spectral windows '
                                '(ie non-contiguous spectral chunks)')

        self.spw_array = UVProperty(description='array of spectral window '
                                    'numbers', form=('Nspws',))

        desc = ('Projected baseline vectors relative to phase center, ' +
                '(3,Nblts), units meters')
        self.uvw_array = UVProperty(description=desc, form=(3, 'Nblts'),
                                    expected_type=np.float, sane_vals=(1e-3, 1e8),
                                    tols=.001)

        self.time_array = UVProperty(description='array of times, center '
                                     'of integration, dimension (Nblts), '
                                     'units Julian Date', form=('Nblts',),
                                     expected_type=np.float,
                                     tols=1e-3 / (60.0 * 60.0 * 24.0))  # 1 ms in days

        self.lst_array = UVProperty(description='array of lsts, center '
                                    'of integration, dimension (Nblts), '
                                    'units radians', form=('Nblts',),
                                    expected_type=np.float,
                                    tols=2 * np.pi * 1e-3 / (60.0 * 60.0 * 24.0))  # 1 ms in radians

        desc = ('array of first antenna indices, dimensions (Nblts), '
                'type = int, 0 indexed')
        self.ant_1_array = UVProperty(description=desc, form=('Nblts',))
        desc = ('array of second antenna indices, dimensions (Nblts), '
                'type = int, 0 indexed')
        self.ant_2_array = UVProperty(description=desc, form=('Nblts',))

        desc = ('array of baseline indices, dimensions (Nblts), '
                'type = int; baseline = 2048 * (ant2+1) + (ant1+1) + 2^16 '
                '(may this break casa?)')
        self.baseline_array = UVProperty(description=desc, form=('Nblts',))

        # this dimensionality of freq_array does not allow for different spws
        # to have different dimensions
        self.freq_array = UVProperty(description='array of frequencies, '
                                     'dimensions (Nspws,Nfreqs), units Hz',
                                     form=('Nspws', 'Nfreqs'),
                                     expected_type=np.float,
                                     tols=1e-3)  # mHz

        desc = ('array of polarization integers (Npols). '
                'AIPS Memo 117 says: stokes 1:4 (I,Q,U,V);  '
                'circular -1:-4 (RR,LL,RL,LR); linear -5:-8 (XX,YY,XY,YX)')
        self.polarization_array = UVProperty(description=desc, form=('Npols',))

        self.integration_time = UVProperty(description='length of the '
                                           'integration (s)',
                                           expected_type=np.float,
                                           tols=1e-3)  # 1 ms
        self.channel_width = UVProperty(description='width of channel (Hz)',
                                        expected_type=np.float,
                                        tols=1e-3)  # 1 mHz

        # --- observation information ---
        self.object_name = UVProperty(description='source or field '
                                      'observed (string)', form='str')
        self.telescope_name = UVProperty(description='name of telescope '
                                         '(string)', form='str')
        self.instrument = UVProperty(description='receiver or backend.', form='str')
        self.latitude = AngleUVProperty(description='latitude of telescope, '
                                        'units radians', expected_type=np.float,
                                        tols=2 * np.pi * 1e-3 / (60.0 * 60.0 * 24.0))  # 1 mas in radians
        self.longitude = AngleUVProperty(description='longitude of telescope, '
                                         'units degrees', expected_type=np.float,
                                         tols=2 * np.pi * 1e-3 / (60.0 * 60.0 * 24.0))  # 1 mas in radians
        self.altitude = UVProperty(description='altitude of telescope, '
                                   'units meters', expected_type=np.float,
                                   tols=1e-3)  # 1 mm
        self.history = UVProperty(description='string of history, units '
                                  'English', form='str')

        desc = ('epoch year of the phase applied to the data (eg 2000)')
        self.phase_center_epoch = UVProperty(description=desc, expected_type=np.float)

        # --- antenna information ----
        desc = ('number of antennas with data present. May be smaller ' +
                'than the number of antennas in the array')
        self.Nants_data = UVProperty(description=desc)
        desc = ('number of antennas in the array. May be larger ' +
                'than the number of antennas with data')
        self.Nants_telescope = UVProperty(description=desc)
        desc = ('list of antenna names, dimensions (Nants_telescope), '
                'indexed by self.ant_1_array, self.ant_2_array, '
                'self.antenna_indices. There must be one '
                'entry here for each unique entry in self.ant_1_array and '
                'self.ant_2_array, but there may be extras as well.')
        self.antenna_names = UVProperty(description=desc, form=('Nants_telescope',),
                                        expected_type=str)

        desc = ('integer index into antenna_names, dimensions '
                '(Nants_telescope). There must be one '
                'entry here for each unique entry in self.ant_1_array and '
                'self.ant_2_array, but there may be extras as well.')
        self.antenna_indices = UVProperty(description=desc, form=('Nants_telescope',))

        # -------- extra, non-required properties ----------
        desc = ('any user supplied extra keywords, type=dict')
        self.extra_keywords = ExtraKeywordUVProperty(description=desc)

        self.dateobs = UVProperty(required=False,
                                  description='date of observation')

        desc = ('coordinate frame for antenna positions '
                '(eg "ITRF" -also google ECEF). NB: ECEF has x running '
                'through long=0 and z through the north pole')
        self.xyz_telescope_frame = UVProperty(required=False, description=desc,
                                              spoof_val='ITRF', form='str')

        self.x_telescope = UVProperty(required=False,
                                      description='x coordinates of array '
                                      'center in meters in coordinate frame',
                                      spoof_val=0,
                                      tols=1e-3)  # 1 mm
        self.y_telescope = UVProperty(required=False,
                                      description='y coordinates of array '
                                      'center in meters in coordinate frame',
                                      spoof_val=0,
                                      tols=1e-3)  # 1 mm
        self.z_telescope = UVProperty(required=False,
                                      description='z coordinates of array '
                                      'center in meters in coordinate frame',
                                      spoof_val=0,
                                      tols=1e-3)  # 1 mm
        desc = ('array giving coordinates of antennas relative to '
                '{x,y,z}_telescope in the same frame, (Nants_telescope, 3)')
        self.antenna_positions = AntPositionUVProperty(required=False,
                                                       description=desc,
                                                       form=('Nants_telescope', 3),
                                                       tols=1e-3)  # 1 mm

        desc = ('ra of zenith. units: radians, shape (Nblts)')
        self.zenith_ra = AngleUVProperty(required=False, description=desc,
                                         form=('Nblts',),
                                         tols=2 * np.pi * 1e-3 / (60.0 * 60.0 * 24.0))  # 1 mas in radians

        desc = ('dec of zenith. units: radians, shape (Nblts)')
        # in practice, dec of zenith will never change; does not need to
        #  be shape Nblts
        self.zenith_dec = AngleUVProperty(required=False, description=desc,
                                          form=('Nblts',),
                                          tols=2 * np.pi * 1e-3 / (60.0 * 60.0 * 24.0))  # 1 mas in radians

        desc = ('right ascension of phase center (see uvw_array), '
                'units radians')
        self.phase_center_ra = AngleUVProperty(required=False,
                                               description=desc,
                                               tols=2 * np.pi * 1e-3 / (60.0 * 60.0 * 24.0))  # 1 mas in radians

        desc = ('declination of phase center (see uvw_array), '
                'units radians')
        self.phase_center_dec = AngleUVProperty(required=False,
                                                description=desc,
                                                tols=2 * np.pi * 1e-3 / (60.0 * 60.0 * 24.0))  # 1 mas in radians

        # --- other stuff ---
        # the below are copied from AIPS memo 117, but could be revised to
        # merge with other sources of data.
        self.GST0 = UVProperty(required=False,
                               description='Greenwich sidereal time at '
                               'midnight on reference date', spoof_val=0)
        self.RDate = UVProperty(required=False,
                                description='date for which the GST0 or '
                                'whatever... applies', spoof_val=0)
        self.earth_omega = UVProperty(required=False,
                                      description='earth\'s rotation rate '
                                      'in degrees per day', spoof_val=360.985)
        self.DUT1 = UVProperty(required=False,
                               description='DUT1 (google it) AIPS 117 '
                               'calls it UT1UTC', spoof_val=0.0)
        self.TIMESYS = UVProperty(required=False,
                                  description='We only support UTC',
                                  spoof_val='UTC', form='str')

        desc = ('FHD thing we do not understand, something about the time '
                'at which the phase center is normal to the chosen UV plane '
                'for phasing')
        self.uvplane_reference_time = UVProperty(required=False,
                                                 description=desc,
                                                 spoof_val=0)

    def property_iter(self):
        attribute_list = [a for a in dir(self) if not a.startswith('__') and
                          not callable(getattr(self, a))]
        prop_list = []
        for a in attribute_list:
            attr = getattr(self, a)
            if isinstance(attr, UVProperty):
                prop_list.append(a)
        for a in prop_list:
            yield a

    def required_property_iter(self):
        attribute_list = [a for a in dir(self) if not a.startswith('__') and
                          not callable(getattr(self, a))]
        required_list = []
        for a in attribute_list:
            attr = getattr(self, a)
            if isinstance(attr, UVProperty):
                if attr.required:
                    required_list.append(a)
        for a in required_list:
            yield a

    def extra_property_iter(self):
        attribute_list = [a for a in dir(self) if not a.startswith('__') and
                          not callable(getattr(self, a))]
        extra_list = []
        for a in attribute_list:
            attr = getattr(self, a)
            if isinstance(attr, UVProperty):
                if not attr.required:
                    extra_list.append(a)
        for a in extra_list:
            yield a

    def __eq__(self, other):
        if isinstance(other, self.__class__):
            # only check that required properties are identical
            isequal = True
            for p in self.required_property_iter():
                self_prop = getattr(self, p)
                other_prop = getattr(other, p)
                if self_prop != other_prop:
                    print('property {pname} does not match. Left is {lval} '
                          'and right is {rval}'.
                          format(pname=p, lval=str(self_prop.value),
                                 rval=str(other_prop.value)))
                    isequal = False
            return isequal
        else:
            print('Classes do not match')
            return False

    def __ne__(self, other):
        return not self.__eq__(other)

    def baseline_to_antnums(self, baseline):
        if self.Nants_telescope.value > 2048:
            raise StandardError('error Nants={Nants}>2048 not '
                                'supported'.format(Nants=self.Nants_telescope.value))
        if np.min(baseline) > 2**16:
            i = (baseline - 2**16) % 2048 - 1
            j = (baseline - 2**16 - (i + 1)) / 2048 - 1
        else:
            i = (baseline) % 256 - 1
            j = (baseline - (i + 1)) / 256 - 1
        return np.int32(i), np.int32(j)

    def antnums_to_baseline(self, i, j, attempt256=False):
        # set the attempt256 keyword to True to (try to) use the older
        # 256 standard used in many uvfits files
        # (will use 2048 standard if there are more than 256 antennas)
        i, j = np.int64((i, j))
        if self.Nants_telescope.value > 2048:
            raise StandardError('cannot convert i,j to a baseline index '
                                'with Nants={Nants}>2048.'
                                .format(Nants=self.Nants_telescope))
        if attempt256:
            if (np.max(i) < 255 and np.max(j) < 255):
                return 256 * (j + 1) + (i + 1)
            else:
                print('Max antnums are {} and {}'.format(np.max(i), np.max(j)))
                message = 'antnums_to_baseline: found > 256 antennas, using ' \
                          '2048 baseline indexing. Beware compatibility ' \
                          'with CASA etc'
                warnings.warn(message)

        return np.int64(2048 * (j + 1) + (i + 1) + 2**16)

    def _gethduaxis(self, D, axis):
        ax = str(axis)
        N = D.header['NAXIS' + ax]
        X0 = D.header['CRVAL' + ax]
        dX = D.header['CDELT' + ax]
        Xi0 = D.header['CRPIX' + ax] - 1
        return np.arange(X0 - dX * Xi0, X0 - dX * Xi0 + N * dX, dX)

    def _indexhdus(self, hdulist):
        # input a list of hdus
        # return a dictionary of table names
        tablenames = {}
        for i in range(len(hdulist)):
            try:
                tablenames[hdulist[i].header['EXTNAME']] = i
            except(KeyError):
                continue
        return tablenames

    def set_LatLonAlt(self):
        if (self.xyz_telescope_frame.value == "ITRF" and
                self.x_telescope.value is not None and
                self.y_telescope.value is not None and
                self.z_telescope.value is not None):
            # see wikipedia geodetic_datum and Datum transformations of
            # GPS positions PDF in docs folder
            gps_b = 6356752.31424518
            gps_a = 6378137
            e_squared = 6.69437999014e-3
            e_prime_squared = 6.73949674228e-3
            gps_p = np.sqrt(self.x_telescope.value**2 +
                            self.y_telescope.value**2)
            gps_theta = np.arctan2(self.z_telescope.value * gps_a,
                                   gps_p * gps_b)
            if self.latitude.value is None:
                self.latitude.value = np.arctan2(self.z_telescope.value +
                                                 e_prime_squared * gps_b *
                                                 np.sin(gps_theta)**3,
                                                 gps_p - e_squared * gps_a *
                                                 np.cos(gps_theta)**3)

            if self.longitude.value is None:
                self.longitude.value = np.arctan2(self.y_telescope.value,
                                                  self.x_telescope.value)
            gps_N = gps_a / np.sqrt(1 - e_squared *
                                    np.sin(self.latitude.value)**2)
            if self.altitude.value is None:
                self.altitude.value = ((gps_p / np.cos(self.latitude.value)) -
                                       gps_N)
        else:
            raise ValueError('No x/y/z_telescope value assigned and '
                             'xyz_telescope_frame is not "ITRF"')

    def setXYZ_from_LatLon(self):
        # check that the coordinates we need actually exist
        if None in (self.latitude.value, self.longitude.value,
                    self.altitude.value):
            raise ValueError('lat/lon or altitude not found')
        # see wikipedia geodetic_datum and Datum transformations of
        # GPS positions PDF in docs folder
        gps_b = 6356752.31424518
        gps_a = 6378137
        e_squared = 6.69437999014e-3
        e_prime_squared = 6.73949674228e-3
        gps_N = gps_a / np.sqrt(1 - e_squared *
                                np.sin(self.latitude.value)**2)
        self.x_telescope.value = ((gps_N + self.altitude.value) *
                                  np.cos(self.latitude.value) *
                                  np.cos(self.longitude.value))
        self.y_telescope.value = ((gps_N + self.altitude.value) *
                                  np.cos(self.latitude.value) *
                                  np.sin(self.longitude.value))
        self.z_telescope.value = ((gps_b**2 / gps_a**2 * gps_N +
                                   self.altitude.value) *
                                  np.sin(self.latitude.value))
        return True

    def set_lsts_from_time_array(self):
        lsts = []
        curtime = self.time_array.value[0]
        for ind, jd in enumerate(self.time_array.value):
            if ind == 0 or not np.isclose(jd, curtime, atol=1e-6, rtol=1e-12):
                curtime = jd
                t = Time(jd, format='jd', location=(self.longitude.degrees(),
                                                    self.latitude.degrees()))
                t.delta_ut1_utc = iers_a.ut1_utc(t)
            lsts.append(t.sidereal_time('apparent').radian)
        self.lst_array.value = np.array(lsts)
        return True

    def juldate2ephem(self, num):
        """Convert Julian date to ephem date, measured from noon, Dec. 31, 1899."""
        return ephem.date(num - 2415020.)

    def phase(self, ra=None, dec=None, epoch=ephem.J2000, time=None):
        # phase drift scan data to a single ra/dec at the set epoch
        # or time in jd (i.e. ra/dec of zenith at that time in current epoch).
        # ra/dec should be in radians.
        # epoch should be an ephem date, measured from noon Dec. 31, 1899.
        # will not phase already phased data.
        if (self.phase_center_ra.value is not None or
                self.phase_center_dec.value is not None):
            raise ValueError('The data is already phased; can only phase ' +
                             'drift scanning data.')

        obs = ephem.Observer()
        # obs inits with default values for parameters -- be sure to replace them
        obs.lat = self.latitude.value
        obs.lon = self.longitude.value
        if ra is not None and dec is not None and epoch is not None and time is None:
            pass

        elif ra is None and dec is None and time is not None:
            # NB if phasing to a time, epoch does not need to be None, but it is ignored
            obs.date, obs.epoch = self.juldate2ephem(time), self.juldate2ephem(time)

            ra = self.longitude.value - obs.sidereal_time()
            dec = self.latitude.value
            epoch = time

        else:
            raise ValueError('Need to define either ra/dec/epoch or time ' +
                             '(but not both).')

        #create a pyephem object for the phasing position
        precess_pos = ephem.FixedBody()
        precess_pos._ra = ra
        precess_pos._dec = dec
        precess_pos._epoch = epoch

        # calculate RA/DEC in J2000 and write to object
        obs.date, obs.epoch = ephem.J2000, ephem.J2000
        precess_pos.compute(obs)
        self.phase_center_ra.value = precess_pos.ra
        self.phase_center_dec.value = precess_pos.dec

        for ind, jd in enumerate(self.time_array.value):
            # calculate ra/dec of phase center in current epoch
            obs.date, obs.epoch = self.juldate2ephem(jd), self.juldate2ephem(jd)
            precess_pos.compute(obs)
<<<<<<< HEAD
            ra,dec = precess_pos.ra, precess_pos.dec
            #m0 = a.coord.top2eq_m(0., zen_pos.dec)
            m0 = a.coord.top2eq_m(0., self.latitude.value)
=======
            ra, dec = precess_pos.ra, precess_pos.dec
            zen_pos.compute(obs)
            m0 = a.coord.top2eq_m(0., zen_pos.dec)
>>>>>>> 66866ac5
            m1 = a.coord.eq2top_m(self.lst_array.value[ind] - ra, dec)
            m = np.dot(m1, m0)
            uvw0 = self.uvw_array.value[:, ind]
            uvw = np.dot(m, uvw0)
            self.uvw_array.value[:, ind] = uvw
            w_lambda = uvw[2] / const.c.to('m/s').value * self.freq_array.value
            phs = np.exp(-1j * 2 * np.pi * w_lambda)
            phs.shape += (1,)
            self.data_array.value[ind] *= phs

        del(obs)
        return True

    def check(self):
        # loop through all required properties, make sure that they are filled
        for p in self.required_property_iter():
            prop = getattr(self, p)
            # Check required property exists
            if prop.value is None:
                raise ValueError('Required UVProperty ' + p +
                                 ' has not been set.')

            # Check required property size
            esize = prop.expected_size(self)
            if esize is None:
                raise ValueError('Required UVProperty ' + p +
                                 ' expected size is not defined.')
            elif esize == 'str':
                # Check that it's a string
                if not isinstance(prop.value, str):
                    raise ValueError('UVProperty ' + p + 'expected to be '
                                     'string, but is not')
            else:
                # Check the size of the property value. Note that np.shape
                # returns an empty tuple for single numbers. esize should do the same.
                if not np.shape(prop.value) == esize:
                    raise ValueError('UVProperty ' + p + 'is not expected size.')
                if esize == ():
                    # Single element
                    if not isinstance(prop.value, prop.expected_type):
                        raise ValueError('UVProperty ' + p + ' is not the appropriate'
                                         ' type. Is: ' + str(type(prop.value)) +
                                         '. Should be: ' + str(prop.expected_type))
                else:
                    if isinstance(prop.value, list):
                        # List needs to be handled differently than array (I think)
                        if not isinstance(prop.value[0], prop.expected_type):
                            raise ValueError('UVProperty ' + p + ' is not the'
                                             ' appropriate type. Is: ' +
                                             str(type(prop.value[0])) + '. Should'
                                             ' be: ' + str(prop.expected_type))
                    else:
                        # Array
                        if not isinstance(prop.value.item(0), prop.expected_type):
                            raise ValueError('UVProperty ' + p + ' is not the appropriate'
                                             ' type. Is: ' + str(prop.value.dtype) +
                                             '. Should be: ' + str(prop.expected_type))

            if not prop.sanity_check():
                raise ValueError('UVProperty ' + p + ' has insane values.')

        return True

    def write(self, filename, spoof_nonessential=False, force_phase=False):
        self.check()
        status = False
        # filename ending in .uvfits gets written as a uvfits
        if filename.endswith('.uvfits'):
            status = self.write_uvfits(filename, spoof_nonessential=spoof_nonessential, force_phase=force_phase)
        return status

    def read(self, filename, file_type, use_model=False):
        """
        General read function which calls file_type specific read functions
        Inputs:
            filename: string or list of strings
                May be a file name, directory name or a list of file names
                depending on file_type
            file_type: string
                Must be a supported type, see self.supported_file_types
        """
        if file_type not in self.supported_file_types:
            raise ValueError('file_type must be one of ' +
                             ' '.join(self.supported_file_types))
        if file_type == 'uvfits':
            status = self.read_uvfits(filename)
        elif file_type == 'miriad':
            status = self.read_miriad(filename)
        elif file_type == 'fhd':
            status = self.read_fhd(filename, use_model=use_model)
        self.check()
        return status

    def read_uvfits(self, filename):

        F = fits.open(filename)
        D = F[0]  # assumes the visibilities are in the primary hdu
        hdunames = self._indexhdus(F)  # find the rest of the tables

        # astropy.io fits reader scales date according to relevant PZER0 (?)
        time0_array = D.data['DATE']
        try:
            # uvfits standard is to have 2 DATE parameters, both floats:
            # DATE (full day) and _DATE (fractional day)
            time1_array = D.data['_DATE']
            self.time_array.value = (time0_array.astype(np.double) +
                                     time1_array.astype(np.double))
        except(KeyError):
            # cotter uvfits files have one DATE that is a double
            self.time_array.value = time0_array
            if np.finfo(time0_array[0]).precision < 5:
                raise ValueError('JDs in this file are not precise to '
                                 'better than a second.')
            if (np.finfo(time0_array[0]).precision > 5 and
                    np.finfo(time0_array[0]).precision < 8):
                warnings.warn('The JDs in this file have sub-second '
                              'precision, but not sub-millisecond. '
                              'Use with caution.')

        self.Ntimes.value = len(np.unique(self.time_array.value))

        # if antenna arrays are present, use them. otherwise use baseline array
        try:
            # Note: uvfits antennas are 1 indexed,
            # need to subtract one to get to 0-indexed
            self.ant_1_array.value = np.int32(D.data.field('ANTENNA1')) - 1
            self.ant_2_array.value = np.int32(D.data.field('ANTENNA2')) - 1
        except:
            # cannot set this to be the baseline array because it uses the
            # 256 convention, not our 2048 convention
            bl_input_array = np.int64(D.data.field('BASELINE'))

            # get antenna arrays based on uvfits baseline array
            self.ant_1_array.value, self.ant_2_array.value = \
                self.baseline_to_antnums(bl_input_array)

        # get self.baseline_array using our convention
        self.baseline_array.value = \
            self.antnums_to_baseline(self.ant_1_array.value,
                                     self.ant_2_array.value)
        self.Nbls.value = len(np.unique(self.baseline_array.value))

        # initialize internal variables based on the antenna table
        self.Nants_data.value = int(np.max([len(np.unique(self.ant_1_array.value)),
                                            len(np.unique(self.ant_2_array.value))]))

        # check if we have an spw dimension
        if D.header['NAXIS'] == 7:
            if D.header['NAXIS5'] > 1:
                raise ValueError('Sorry.  Files with more than one spectral' +
                                 'window (spw) are not yet supported. A ' +
                                 'great project for the interested student!')
            self.Nspws.value = D.header['NAXIS5']
            self.data_array.value = (D.data.field('DATA')
                                     [:, 0, 0, :, :, :, 0] +
                                     1j * D.data.field('DATA')
                                     [:, 0, 0, :, :, :, 1])
            self.flag_array.value = (D.data.field('DATA')
                                     [:, 0, 0, :, :, :, 2] <= 0)
            self.nsample_array.value = np.abs(D.data.field('DATA')
                                              [:, 0, 0, :, :, :, 2])
            self.Nspws.value = D.header['NAXIS5']
            assert(self.Nspws.value == self.data_array.value.shape[1])

            # the axis number for phase center depends on if the spw exists
            # subtract 1 to be zero-indexed
            self.spw_array.value = np.int32(self._gethduaxis(D, 5)) - 1

            self.phase_center_ra.set_degrees(np.array(D.header['CRVAL6']).astype(np.float64))
            self.phase_center_dec.set_degrees(np.array(D.header['CRVAL7']).astype(np.float64))
        else:
            # in many uvfits files the spw axis is left out,
            # here we put it back in so the dimensionality stays the same
            self.data_array.value = (D.data.field('DATA')[:, 0, 0, :, :, 0] +
                                     1j * D.data.field('DATA')
                                     [:, 0, 0, :, :, 1])
            self.data_array.value = self.data_array.value[:, np.newaxis, :, :]
            self.flag_array.value = (D.data.field('DATA')
                                     [:, 0, 0, :, :, 2] <= 0)
            self.flag_array.value = self.flag_array.value[:, np.newaxis, :, :]
            self.nsample_array.value = np.abs(D.data.field('DATA')
                                              [:, 0, 0, :, :, 2])
            self.nsample_array.value = (self.nsample_array.value
                                        [:, np.newaxis, :, :])

            # the axis number for phase center depends on if the spw exists
            self.Nspws.value = 1
            self.spw_array.value = np.array([0])

            self.phase_center_ra.set_degrees(np.array(D.header['CRVAL5']).astype(np.float64))
            self.phase_center_dec.set_degrees(np.array(D.header['CRVAL6']).astype(np.float64))

        # get dimension sizes
        self.Nfreqs.value = D.header['NAXIS4']
        assert(self.Nfreqs.value == self.data_array.value.shape[2])
        self.Npols.value = D.header['NAXIS3']
        assert(self.Npols.value == self.data_array.value.shape[3])
        self.Nblts.value = D.header['GCOUNT']
        assert(self.Nblts.value == self.data_array.value.shape[0])

        # read baseline vectors in units of seconds, return in meters
        self.uvw_array.value = (np.array(np.stack((D.data.field('UU'),
                                                   D.data.field('VV'),
                                                   D.data.field('WW')))) *
                                const.c.to('m/s').value)

        self.freq_array.value = self._gethduaxis(D, 4)
        self.channel_width.value = D.header['CDELT4']

        try:
            self.integration_time.value = float(D.data.field('INTTIM')[0])
        except:
            if self.Ntimes.value > 1:
                self.integration_time.value = \
                    float(np.diff(np.sort(list(set(self.time_array.value))))[0])
            else:
                raise ValueError('integration time not specified and only '
                                 'one time present')

        self.freq_array.value.shape = (1,) + self.freq_array.value.shape

        self.polarization_array.value = np.int32(self._gethduaxis(D, 3))

        # other info -- not required but frequently used
        self.object_name.value = D.header.get('OBJECT', None)
        self.telescope_name.value = D.header.get('TELESCOP', None)
        self.instrument.value = D.header.get('INSTRUME', None)
        self.latitude.set_degrees(D.header.get('LAT', None))
        self.longitude.set_degrees(D.header.get('LON', None))
        self.altitude.value = D.header.get('ALT', None)
        self.dateobs.value = D.header.get('DATE-OBS', None)
        self.history.value = str(D.header.get('HISTORY', ''))
        self.vis_units.value = D.header.get('BUNIT', 'UNCALIB')
        self.phase_center_epoch.value = D.header.get('EPOCH', None)

        # find all the header items after the history and keep them as a dict
        etcpointer = 0
        for thing in D.header:
            etcpointer += 1
            if thing == 'HISTORY':
                etcpointer += 1
                break
        for key in D.header[etcpointer:]:
            if key == '':
                continue
            if key == 'HISTORY':
                continue
            self.extra_keywords.value[key] = D.header[key]

        # READ the antenna table
        ant_hdu = F[hdunames['AIPS AN']]

        # stuff in columns
        self.antenna_names.value = ant_hdu.data.field('ANNAME').tolist()

        self.antenna_indices.value = ant_hdu.data.field('NOSTA')

        self.Nants_telescope.value = len(self.antenna_indices.value)

        # stuff in the header
        if self.telescope_name.value is None:
            self.telescope_name.value = ant_hdu.header['ARRNAM']

        try:
            self.xyz_telescope_frame.value = ant_hdu.header['FRAME']
        except:
            cotter_version = D.header.get('COTVER', None)
            if cotter_version is None:
                warnings.warn('Required Antenna frame keyword not set, '
                              'setting to ????')
                self.xyz_telescope_frame.value = '????'
            else:
                warnings.warn('Required Antenna frame keyword not set, '
                              ' since this is a Cotter file, setting to ITRF')
                self.xyz_telescope_frame.value = 'ITRF'

        # VLA incorrectly sets ARRAYX/ARRAYY/ARRAYZ to 0, and puts array center
        # in the antenna positions themselves
        if (np.isclose(ant_hdu.header['ARRAYX'], 0) and
                np.isclose(ant_hdu.header['ARRAYY'], 0) and
                np.isclose(ant_hdu.header['ARRAYZ'], 0)):
            self.x_telescope.value = np.mean(ant_hdu.data['STABXYZ'][:, 0])
            self.y_telescope.value = np.mean(ant_hdu.data['STABXYZ'][:, 1])
            self.z_telescope.value = np.mean(ant_hdu.data['STABXYZ'][:, 2])
            self.antenna_positions.value = (ant_hdu.data.field('STABXYZ') -
                                            np.array([self.x_telescope.value,
                                                      self.y_telescope.value,
                                                      self.z_telescope.value]))

        else:
            self.x_telescope.value = ant_hdu.header['ARRAYX']
            self.y_telescope.value = ant_hdu.header['ARRAYY']
            self.z_telescope.value = ant_hdu.header['ARRAYZ']
            self.antenna_positions.value = ant_hdu.data.field('STABXYZ')
        self.GST0.value = ant_hdu.header['GSTIA0']
        self.RDate.value = ant_hdu.header['RDATE']
        self.earth_omega.value = ant_hdu.header['DEGPDY']
        self.DUT1.value = ant_hdu.header['UT1UTC']
        try:
            self.TIMESYS.value = ant_hdu.header['TIMESYS']
        except(KeyError):
            # CASA misspells this one
            self.TIMESYS.value = ant_hdu.header['TIMSYS']

        del(D)

        if (self.latitude.value is None or self.longitude.value is None or
                self.altitude.value is None):
            self.set_LatLonAlt()

        self.set_lsts_from_time_array()

        # check if object has all required uv_properties set
        self.check()
        return True

    def write_uvfits(self, filename, spoof_nonessential=False,
                     force_phase=False):
        # first check if object has all required uv_properties set
        self.check()

        if self.phase_center_ra.value is None or self.phase_center_dec.value is None:
            if force_phase:
                print('The data does not have a defined phase center. ' +
                      'Phasing to zenith of the first timestamp.')
                self.phase(time=self.time_array.value[0])
            else:
                raise ValueError('The data does not have a defined phase ' +
                                 'center, which means it is a drift scan. ' +
                                 'Set force_phase to true to phase the data ' +
                                 'zenith of the first timestamp before ' +
                                 'writing a uvfits file.')

        for p in self.extra_property_iter():
            prop = getattr(self, p)
            if p in self.uvfits_required_extra:
                if prop.value is None:
                    if spoof_nonessential:
                        # spoof extra keywords required for uvfits
                        prop.apply_spoof(self)
                        setattr(self, p, prop)
                    else:
                        raise ValueError('Required attribute {attribute} '
                                         'for uvfits not defined. Define or '
                                         'set spoof_nonessential to True to '
                                         'spoof this attribute.'
                                         .format(attribute=attribute_key))

        weights_array = self.nsample_array.value * \
            np.where(self.flag_array.value, -1, 1)
        data_array = self.data_array.value[:, np.newaxis, np.newaxis, :, :, :,
                                           np.newaxis]
        weights_array = weights_array[:, np.newaxis, np.newaxis, :, :, :,
                                      np.newaxis]
        # uvfits_array_data shape will be  (Nblts,1,1,[Nspws],Nfreqs,Npols,3)
        uvfits_array_data = np.concatenate([data_array.real,
                                           data_array.imag,
                                           weights_array], axis=6)

        uvw_array_sec = self.uvw_array.value / const.c.to('m/s').value
        # jd_midnight = np.floor(self.time_array.value[0] - 0.5) + 0.5
        tzero = np.float32(self.time_array.value[0])

        # uvfits convention is that time_array + relevant PZERO = actual JD
        # We are setting PZERO4 = float32(first time of observation)
        time_array = np.float32(self.time_array.value - np.float64(tzero))

        int_time_array = (np.zeros_like((time_array), dtype=np.float) +
                          self.integration_time.value)

        # list contains arrays of [u,v,w,date,baseline];
        # each array has shape (Nblts)
        if (np.max(self.ant_1_array.value) < 255 and
                np.max(self.ant_2_array.value) < 255):
            # if the number of antennas is less than 256 then include both the
            # baseline array and the antenna arrays in the group parameters.
            # Otherwise just use the antenna arrays
            baselines_use = self.antnums_to_baseline(self.ant_1_array.value,
                                                     self.ant_2_array.value,
                                                     attempt256=True)

            # Note that uvfits antenna arrays are 1-indexed so we add 1
            # to our 0-indexed arrays
            group_parameter_list = [uvw_array_sec[0], uvw_array_sec[1],
                                    uvw_array_sec[2],
                                    time_array,
                                    baselines_use,
                                    self.ant_1_array.value + 1,
                                    self.ant_2_array.value + 1,
                                    int_time_array]

            hdu = fits.GroupData(uvfits_array_data,
                                 parnames=['UU      ', 'VV      ', 'WW      ',
                                           'DATE    ', 'BASELINE',
                                           'ANTENNA1', 'ANTENNA2', 'INTTIM'],
                                 pardata=group_parameter_list, bitpix=-32)
        else:
            # Note that uvfits antenna arrays are 1-indexed so we add 1
            # to our 0-indexed arrays
            group_parameter_list = [uvw_array_sec[0], uvw_array_sec[1],
                                    uvw_array_sec[2],
                                    time_array,
                                    self.ant_1_array.value + 1,
                                    self.ant_2_array.value + 1,
                                    int_time_array]

            hdu = fits.GroupData(uvfits_array_data,
                                 parnames=['UU      ', 'VV      ', 'WW      ',
                                           'DATE    ',
                                           'ANTENNA1', 'ANTENNA2', 'INTTIM'],
                                 pardata=group_parameter_list, bitpix=-32)

        hdu = fits.GroupsHDU(hdu)

        # hdu.header['PTYPE1  '] = 'UU      '
        hdu.header['PSCAL1  '] = 1.0
        hdu.header['PZERO1  '] = 0.0

        # hdu.header['PTYPE2  '] = 'VV      '
        hdu.header['PSCAL2  '] = 1.0
        hdu.header['PZERO2  '] = 0.0

        # hdu.header['PTYPE3  '] = 'WW      '
        hdu.header['PSCAL3  '] = 1.0
        hdu.header['PZERO3  '] = 0.0

        # hdu.header['PTYPE4  '] = 'DATE    '
        hdu.header['PSCAL4  '] = 1.0
        hdu.header['PZERO4  '] = tzero

        # hdu.header['PTYPE5  '] = 'DATE    '
        hdu.header['PSCAL5  '] = 1.0
        hdu.header['PZERO5  '] = 0.0

        # hdu.header['PTYPE6  '] = 'BASELINE'
        hdu.header['PSCAL6  '] = 1.0
        hdu.header['PZERO6  '] = 0.0

        # hdu.header['PTYPE7  '] = 'INTTIM'
        hdu.header['PSCAL7  '] = 1.0
        hdu.header['PZERO7  '] = 0.0

        # ISO string of first time in self.time_array
        hdu.header['DATE-OBS'] = Time(self.time_array.value[0], scale='utc',
                                      format='jd').iso

        hdu.header['CTYPE2  '] = 'COMPLEX '
        hdu.header['CRVAL2  '] = 1.0
        hdu.header['CRPIX2  '] = 1.0
        hdu.header['CDELT2  '] = 1.0

        hdu.header['CTYPE3  '] = 'STOKES  '
        hdu.header['CRVAL3  '] = self.polarization_array.value[0]
        hdu.header['CRPIX3  '] = 1.0
        try:
            hdu.header['CDELT3  '] = np.diff(self.polarization_array.value)[0]
        except(IndexError):
            hdu.header['CDELT3  '] = 1.0

        hdu.header['CTYPE4  '] = 'FREQ    '
        hdu.header['CRVAL4  '] = self.freq_array.value[0, 0]
        hdu.header['CRPIX4  '] = 1.0
        hdu.header['CDELT4  '] = np.diff(self.freq_array.value[0])[0]

        hdu.header['CTYPE5  '] = 'IF      '
        hdu.header['CRVAL5  '] = 1.0
        hdu.header['CRPIX5  '] = 1.0
        hdu.header['CDELT5  '] = 1.0

        hdu.header['CTYPE6  '] = 'RA'
        hdu.header['CRVAL6  '] = self.phase_center_ra.degrees()

        hdu.header['CTYPE7  '] = 'DEC'
        hdu.header['CRVAL7  '] = self.phase_center_dec.degrees()

        hdu.header['BUNIT   '] = self.vis_units.value
        hdu.header['BSCALE  '] = 1.0
        hdu.header['BZERO   '] = 0.0

        hdu.header['OBJECT  '] = self.object_name.value
        hdu.header['TELESCOP'] = self.telescope_name.value
        hdu.header['LAT     '] = self.latitude.degrees()
        hdu.header['LON     '] = self.longitude.degrees()
        hdu.header['ALT     '] = self.altitude.value
        hdu.header['INSTRUME'] = self.instrument.value
        hdu.header['EPOCH   '] = float(self.phase_center_epoch.value)

        for line in self.history.value.splitlines():
            hdu.header.add_history(line)

        # end standard keywords; begin user-defined keywords
        for key, value in self.extra_keywords.value.iteritems():
            # header keywords have to be 8 characters or less
            keyword = key[:8].upper()
            # print "keyword=-value-", keyword+'='+'-'+str(value)+'-'
            hdu.header[keyword] = value

        # ADD the ANTENNA table
        staxof = np.zeros(self.Nants_telescope.value)

        # 0 specifies alt-az, 6 would specify a phased array
        mntsta = np.zeros(self.Nants_telescope.value)

        # beware, X can mean just about anything
        poltya = np.full((self.Nants_telescope.value), 'X', dtype=np.object_)
        polaa = [90.0] + np.zeros(self.Nants_telescope.value)
        poltyb = np.full((self.Nants_telescope.value), 'Y', dtype=np.object_)
        polab = [0.0] + np.zeros(self.Nants_telescope.value)

        col1 = fits.Column(name='ANNAME', format='8A',
                           array=self.antenna_names.value)
        col2 = fits.Column(name='STABXYZ', format='3D',
                           array=self.antenna_positions.value)
        col3 = fits.Column(name='NOSTA', format='1J',
                           array=self.antenna_indices.value)
        col4 = fits.Column(name='MNTSTA', format='1J', array=mntsta)
        col5 = fits.Column(name='STAXOF', format='1E', array=staxof)
        col6 = fits.Column(name='POLTYA', format='1A', array=poltya)
        col7 = fits.Column(name='POLAA', format='1E', array=polaa)
        # col8 = fits.Column(name='POLCALA', format='3E', array=polcala)
        col9 = fits.Column(name='POLTYB', format='1A', array=poltyb)
        col10 = fits.Column(name='POLAB', format='1E', array=polab)
        # col11 = fits.Column(name='POLCALB', format='3E', array=polcalb)
        # note ORBPARM is technically required, but we didn't put it in

        cols = fits.ColDefs([col1, col2, col3, col4, col5, col6, col7, col9,
                             col10])

        ant_hdu = fits.BinTableHDU.from_columns(cols)

        ant_hdu.header['EXTNAME'] = 'AIPS AN'
        ant_hdu.header['EXTVER'] = 1

        ant_hdu.header['ARRAYX'] = self.x_telescope.value
        ant_hdu.header['ARRAYY'] = self.y_telescope.value
        ant_hdu.header['ARRAYZ'] = self.z_telescope.value
        ant_hdu.header['FRAME'] = self.xyz_telescope_frame.value
        ant_hdu.header['GSTIA0'] = self.GST0.value
        ant_hdu.header['FREQ'] = self.freq_array.value[0, 0]
        ant_hdu.header['RDATE'] = self.RDate.value
        ant_hdu.header['UT1UTC'] = self.DUT1.value

        ant_hdu.header['TIMSYS'] = self.TIMESYS.value
        if self.TIMESYS == 'IAT':
            warnings.warn('This file has an "IAT" time system. Files of '
                          'this type are not properly supported')
        ant_hdu.header['ARRNAM'] = self.telescope_name.value
        ant_hdu.header['NO_IF'] = self.Nspws.value
        ant_hdu.header['DEGPDY'] = self.earth_omega.value
        # ant_hdu.header['IATUTC'] = 35.

        # set mandatory parameters which are not supported by this object
        # (or that we just don't understand)
        ant_hdu.header['NUMORB'] = 0

        # note: Bart had this set to 3. We've set it 0 after aips 117. -jph
        ant_hdu.header['NOPCAL'] = 0

        ant_hdu.header['POLTYPE'] = 'X-Y LIN'

        # note: we do not support the concept of "frequency setups"
        # -- lists of spws given in a SU table.
        ant_hdu.header['FREQID'] = -1

        # if there are offsets in images, this could be the culprit
        ant_hdu.header['POLARX'] = 0.0
        ant_hdu.header['POLARY'] = 0.0

        ant_hdu.header['DATUTC'] = 0  # ONLY UTC SUPPORTED

        # we always output right handed coordinates
        ant_hdu.header['XYZHAND'] = 'RIGHT'

        # ADD the FQ table
        # skipping for now and limiting to a single spw

        # write the file
        hdulist = fits.HDUList(hdus=[hdu, ant_hdu])
        hdulist.writeto(filename, clobber=True)

        return True

    def read_fhd(self, filelist, use_model=False):
        """
        Read in fhd visibility save files
            filelist: list
                list of files containing fhd-style visibility data.
                Must include at least one polarization file, a params file and
                a flag file.
        """

        datafiles = {}
        params_file = None
        flags_file = None
        settings_file = None
        if use_model:
            data_name = '_vis_model_'
        else:
            data_name = '_vis_'
        for file in filelist:
            if file.lower().endswith(data_name + 'xx.sav'):
                datafiles['xx'] = xx_datafile = file
            elif file.lower().endswith(data_name + 'yy.sav'):
                datafiles['yy'] = yy_datafile = file
            elif file.lower().endswith(data_name + 'xy.sav'):
                datafiles['xy'] = xy_datafile = file
            elif file.lower().endswith(data_name + 'yx.sav'):
                datafiles['yx'] = yx_datafile = file
            elif file.lower().endswith('_params.sav'):
                params_file = file
            elif file.lower().endswith('_flags.sav'):
                flags_file = file
            elif file.lower().endswith('_settings.txt'):
                settings_file = file
            else:
                continue

        if len(datafiles) < 1:
            raise StandardError('No data files included in file list')
        if params_file is None:
            raise StandardError('No params file included in file list')
        if flags_file is None:
            raise StandardError('No flags file included in file list')
        if settings_file is None:
            warnings.warn('No settings file included in file list')

        # TODO: add checking to make sure params, flags and datafiles are
        # consistent with each other

        vis_data = {}
        for pol, file in datafiles.iteritems():
            this_dict = readsav(file, python_dict=True)
            if use_model:
                vis_data[pol] = this_dict['vis_model_ptr']
            else:
                vis_data[pol] = this_dict['vis_ptr']
            this_obs = this_dict['obs']
            data_dimensions = vis_data[pol].shape

        obs = this_obs
        bl_info = obs['BASELINE_INFO'][0]
        meta_data = obs['META_DATA'][0]
        astrometry = obs['ASTR'][0]
        fhd_pol_list = []
        for pol in obs['POL_NAMES'][0]:
            fhd_pol_list.append(pol.decode("utf-8").lower())

        params_dict = readsav(params_file, python_dict=True)
        params = params_dict['params']

        flags_dict = readsav(flags_file, python_dict=True)
        flag_data = {}
        for index, f in enumerate(flags_dict['flag_arr']):
            flag_data[fhd_pol_list[index]] = f

        self.Ntimes.value = int(obs['N_TIME'][0])
        self.Nbls.value = int(obs['NBASELINES'][0])
        self.Nblts.value = data_dimensions[0]
        self.Nfreqs.value = int(obs['N_FREQ'][0])
        self.Npols.value = len(vis_data.keys())
        self.Nspws.value = 1
        self.spw_array.value = np.array([0])
        self.vis_units.value = 'JY'

        lin_pol_order = ['xx', 'yy', 'xy', 'yx']
        linear_pol_dict = dict(zip(lin_pol_order, np.arange(5, 9) * -1))
        pol_list = []
        for pol in lin_pol_order:
            if pol in vis_data:
                pol_list.append(linear_pol_dict[pol])
        self.polarization_array.value = np.asarray(pol_list)

        self.data_array.value = np.zeros((self.Nblts.value, self.Nspws.value,
                                          self.Nfreqs.value, self.Npols.value),
                                         dtype=np.complex_)
        self.nsample_array.value = np.zeros((self.Nblts.value,
                                             self.Nspws.value,
                                             self.Nfreqs.value,
                                             self.Npols.value),
                                            dtype=np.float_)
        self.flag_array.value = np.zeros((self.Nblts.value, self.Nspws.value,
                                          self.Nfreqs.value, self.Npols.value),
                                         dtype=np.bool_)
        for pol, vis in vis_data.iteritems():
            pol_i = pol_list.index(linear_pol_dict[pol])
            self.data_array.value[:, 0, :, pol_i] = vis
            self.flag_array.value[:, 0, :, pol_i] = flag_data[pol] <= 0
            self.nsample_array.value[:, 0, :, pol_i] = np.abs(flag_data[pol])

        # In FHD, uvws are in seconds not meters!
        self.uvw_array.value = np.zeros((3, self.Nblts.value))
        self.uvw_array.value[0, :] = params['UU'][0] * const.c.to('m/s').value
        self.uvw_array.value[1, :] = params['VV'][0] * const.c.to('m/s').value
        self.uvw_array.value[2, :] = params['WW'][0] * const.c.to('m/s').value

        # bl_info.JDATE (a vector of length Ntimes) is the only safe date/time
        # to use in FHD files.
        # (obs.JD0 (float) and params.TIME (vector of length Nblts) are
        #   context dependent and are not safe
        #   because they depend on the phasing of the visibilities)
        # the values in bl_info.JDATE are the JD for each integration.
        # We need to expand up to Nblts.
        int_times = bl_info['JDATE'][0]
        bin_offset = bl_info['BIN_OFFSET'][0]
        self.time_array.value = np.zeros(self.Nblts.value)
        for ii in range(0, self.Ntimes.value):
            if ii < (self.Ntimes.value - 1):
                self.time_array.value[bin_offset[ii]:bin_offset[ii + 1]] = int_times[ii]
            else:
                self.time_array.value[bin_offset[ii]:] = int_times[ii]

        # Note that FHD antenna arrays are 1-indexed so we subtract 1
        # to get 0-indexed arrays
        self.ant_1_array.value = bl_info['TILE_A'][0] - 1
        self.ant_2_array.value = bl_info['TILE_B'][0] - 1

        self.Nants_data.value = np.max([len(np.unique(self.ant_1_array.value)),
                                        len(np.unique(self.ant_2_array.value))])

        self.antenna_names.value = bl_info['TILE_NAMES'][0].tolist()
        self.Nants_telescope.value = len(self.antenna_names.value)
        self.antenna_indices.value = np.arange(self.Nants_telescope.value)

        self.baseline_array.value = \
            self.antnums_to_baseline(self.ant_1_array.value,
                                     self.ant_2_array.value)

        self.freq_array.value = np.zeros((self.Nspws.value, self.Nfreqs.value),
                                         dtype=np.float_)
        self.freq_array.value[0, :] = bl_info['FREQ'][0]

        if not np.isclose(obs['OBSRA'][0], obs['PHASERA'][0]) or \
                not np.isclose(obs['OBSDEC'][0], obs['PHASEDEC'][0]):
            warnings.warn('These visibilities may have been phased '
                          'improperly -- without changing the uvw locations')

        self.phase_center_ra.set_degrees(float(obs['OBSRA'][0]))
        self.phase_center_dec.set_degrees(float(obs['OBSDEC'][0]))

        # this is generated in FHD by subtracting the JD of neighboring
        # integrations. This can have limited accuracy, so it can be slightly
        # off the actual value.
        # (e.g. 1.999426... rather than 2)
        self.integration_time.value = float(obs['TIME_RES'][0])
        self.channel_width.value = float(obs['FREQ_RES'][0])

        # # --- observation information ---
        self.telescope_name.value = str(obs['INSTRUMENT'][0].decode())

        # This is a bit of a kludge because nothing like object_name exists
        # in FHD files.
        # At least for the MWA, obs.ORIG_PHASERA and obs.ORIG_PHASEDEC specify
        # the field the telescope was nominally pointing at
        # (May need to be revisited, but probably isn't too important)
        self.object_name.value = 'Field RA(deg): ' + \
                                 str(obs['ORIG_PHASERA'][0]) + \
                                 ', Dec:' + str(obs['ORIG_PHASEDEC'][0])
        # For the MWA, this can sometimes be converted to EoR fields
        if self.telescope_name.value.lower() == 'mwa':
            if np.isclose(obs['ORIG_PHASERA'][0], 0) and \
                    np.isclose(obs['ORIG_PHASEDEC'][0], -27):
                object_name = 'EoR 0 Field'

        self.instrument.value = self.telescope_name.value
        self.latitude.set_degrees(float(obs['LAT'][0]))
        self.longitude.set_degrees(float(obs['LON'][0]))
        self.altitude.value = float(obs['ALT'][0])

        self.set_lsts_from_time_array()

        # Use the first integration time here
        self.dateobs.value = min(self.time_array.value)

        # history: add the first few lines from the settings file
        if settings_file is not None:
            history_list = ['fhd settings info']
            with open(settings_file) as f:
                # TODO Make this reading more robust.
                head = list(islice(f, 11))
            for line in head:
                newline = ' '.join(str.split(line))
                if not line.startswith('##'):
                    history_list.append(newline)
            self.history.value = '    '.join(history_list)
        else:
            history = ''

        self.phase_center_epoch.value = astrometry['EQUINOX'][0]

        # TODO Once FHD starts reading and saving the antenna table info from
        #    uvfits, that information should be read into the following optional
        #    parameters:
        # 'xyz_telescope_frame'
        # 'x_telescope'
        # 'y_telescope'
        # 'z_telescope'
        # 'antenna_positions'
        # 'GST0'
        # 'RDate'
        # 'earth_omega'
        # 'DUT1'
        # 'TIMESYS'

        # check if object has all required uv_properties set
        self.check()
        return True

    def miriad_pol_to_ind(self, pol):
        if self.polarization_array.value is None:
            raise(ValueError, "Can't index polarization {p} because "
                  "polarization_array is not set".format(p=pol))
        pol_ind = np.argwhere(self.polarization_array.value == pol)
        if len(pol_ind) != 1:
            raise(ValueError, "multiple matches for pol={pol} in "
                  "polarization_array".format(pol=pol))
        return pol_ind

    def read_miriad(self, filepath, FLEXIBLE_OPTION=True):
        # map uvdata attributes to miriad data values
        # those which we can get directly from the miriad file
        # (some, like n_times, have to be calculated)
        if not os.path.exists(filepath):
            raise(IOError, filepath + ' not found')
        uv = a.miriad.UV(filepath)

        miriad_header_data = {'Nfreqs': 'nchan',
                              'Npols': 'npol',
                              # 'Nspws': 'nspec',  # not always available
                              'integration_time': 'inttime',
                              'channel_width': 'sdf',  # in Ghz!
                              'object_name': 'source',
                              'telescope_name': 'telescop',
                              # same as telescope_name for now
                              'instrument': 'telescop',
                              'latitude': 'latitud',
                              'longitude': 'longitu',  # in units of radians
                              # (get the first time in the ever changing header)
                              'dateobs': 'time',
                              # 'history': 'history',
                              'Nants_telescope': 'nants',
                              'phase_center_epoch': 'epoch',
                              'antenna_positions': 'antpos',  # take deltas
                              }
        for item in miriad_header_data:
            if isinstance(uv[miriad_header_data[item]], str):
                header_value = uv[miriad_header_data[item]].replace('\x00', '')
            else:
                header_value = uv[miriad_header_data[item]]
            getattr(self, item).value = header_value

        if self.telescope_name.value.startswith('PAPER') and \
                self.altitude.value is None:
            print "WARNING: Altitude not found for telescope PAPER. "
            print "setting to 1100m"
            self.altitude.value = 1100.

        self.history.value = uv['history']
        self.antenna_positions.value = \
            self.antenna_positions.value.reshape(3, self.Nants_telescope.value).T
        self.channel_width.value *= 1e9  # change from GHz to Hz

        # read through the file and get the data
        data_accumulator = {}
        for (uvw, t, (i, j)), d, f in uv.all(raw=True):
            # control for the case of only a single spw not showing up in
            # the dimension
            if len(d.shape) == 1:
                d.shape = (1,) + d.shape
                self.Nspws.value = d.shape[0]
                self.spw_array.value = np.arange(self.Nspws.value)
            else:
                raise(ValueError, """Sorry.  Files with more than one spectral
                      window (spw) are not yet supported. A great
                      project for the interested student!""")
            try:
                cnt = uv['cnt']
            except(KeyError):
                cnt = np.ones(d.shape, dtype=np.int)
            zenith_ra = uv['ra']
            zenith_dec = uv['dec']
            lst = uv['lst']

            try:
                data_accumulator[uv['pol']].append([uvw, t, i, j, d, f, cnt,
                                                    zenith_ra, zenith_dec])
            except(KeyError):
                data_accumulator[uv['pol']] = [[uvw, t, i, j, d, f, cnt,
                                                zenith_ra, zenith_dec]]
                # NB: flag types in miriad are usually ints
        self.polarization_array.value = np.sort(data_accumulator.keys())
        if len(self.polarization_array.value) > self.Npols.value:
            print "WARNING: npols={npols} but found {l} pols in data file".format(
                npols=self.Npols.value, l=len(self.polarization_array.value))
        if FLEXIBLE_OPTION:
            # makes a data_array (and flag_array) of zeroes to be filled in by
            #   data values
            # any missing data will have zeros

            # use set to get the unique list of all times ever listed in the file
            # iterate over polarizations and all spectra (bls and times) in two
            # nested loops, then flatten into a single vector, then set
            # then list again.
            times = list(set(
                np.ravel([[k[1] for k in d] for d in data_accumulator.values()])))
            times = np.sort(times)

            ant_i_unique = list(set(
                np.ravel([[k[2] for k in d] for d in data_accumulator.values()])))
            ant_j_unique = list(set(
                np.ravel([[k[3] for k in d] for d in data_accumulator.values()])))

            self.Nants_data.value = max(len(ant_i_unique), len(ant_j_unique))
            self.antenna_indices.value = np.arange(self.Nants_telescope.value)
            self.antenna_names.value = self.antenna_indices.value.astype(str).tolist()
            # form up a grid which indexes time and baselines along the 'long'
            # axis of the visdata array
            t_grid = []
            ant_i_grid = []
            ant_j_grid = []
            for t in times:
                for ant_i in ant_i_unique:
                    for ant_j in ant_j_unique:
                        t_grid.append(t)
                        ant_i_grid.append(ant_i)
                        ant_j_grid.append(ant_j)
            ant_i_grid = np.array(ant_i_grid)
            ant_j_grid = np.array(ant_j_grid)
            t_grid = np.array(t_grid)

            # set the data sizes
            self.Nblts.value = len(t_grid)
            self.Ntimes.value = len(times)
            self.time_array.value = t_grid
            self.ant_1_array.value = ant_i_grid
            self.ant_2_array.value = ant_j_grid

            self.baseline_array.value = self.antnums_to_baseline(ant_i_grid,
                                                                 ant_j_grid)
            self.Nbls.value = len(np.unique(self.baseline_array.value))
            # slot the data into a grid
            self.data_array.value = np.zeros((self.Nblts.value,
                                              self.Nspws.value,
                                              self.Nfreqs.value,
                                              self.Npols.value),
                                             dtype=np.complex64)
            self.flag_array.value = np.ones(self.data_array.value.shape, dtype=np.bool)
            self.uvw_array.value = np.zeros((3, self.Nblts.value))
            # NOTE: Using our lst calculator, which uses astropy,
            # instead of aipy values which come from pyephem.
            # The differences are of order 5 seconds.
            self.set_lsts_from_time_array()
            self.nsample_array.value = np.ones(self.data_array.value.shape,
                                               dtype=np.int)
            self.freq_array.value = (np.arange(self.Nfreqs.value) *
                                     self.channel_width.value +
                                     uv['sfreq'] * 1e9)
            # Tile freq_array to dimensions (Nspws, Nfreqs).
            # Currently does not actually support Nspws>1!
            self.freq_array.value = np.tile(self.freq_array.value,
                                            (self.Nspws.value, 1))

            ra_list = np.zeros(self.Nblts.value)
            dec_list = np.zeros(self.Nblts.value)

            for pol, data in data_accumulator.iteritems():
                pol_ind = self.miriad_pol_to_ind(pol)
                for ind, d in enumerate(data):
                    t, ant_i, ant_j = d[1], d[2], d[3]
                    blt_index = np.where(np.logical_and(np.logical_and(t == t_grid,
                                                                       ant_i == ant_i_grid),
                                                        ant_j == ant_j_grid))[0].squeeze()
                    self.data_array.value[blt_index, :, :, pol_ind] = d[4]
                    self.flag_array.value[blt_index, :, :, pol_ind] = d[5]
                    self.nsample_array.value[blt_index, :, :, pol_ind] = d[6]

                    # because there are uvws/ra/dec for each pol, and one pol may not
                    # have that visibility, we collapse along the polarization
                    # axis but avoid any missing visbilities
                    uvw = d[0] * const.c.to('m/ns').value
                    uvw.shape = (1, 3)
                    self.uvw_array.value[:, blt_index] = uvw
                    ra_list[blt_index] = d[7]
                    dec_list[blt_index] = d[8]

            # check if ra is constant throughout file; if it is,
            # file is tracking if not, file is drift scanning
            if np.isclose(np.mean(np.diff(ra_list)), 0.):
                self.phase_center_ra.value = ra_list[0]
                self.phase_center_dec.value = dec_list[0]
            else:
                self.zenith_ra.value = ra_list
                self.zenith_dec.value = dec_list

            # enforce drift scan/ phased convention
            # convert lat/lon to x/y/z_telescope
            #    LLA to ECEF (see pdf in docs)

        if not FLEXIBLE_OPTION:
            pass
            # this option would accumulate things requiring
            # baselines and times are sorted in the same
            #          order for each polarization
            # and that there are the same number of baselines
            #          and pols per timestep
            # TBD impliment

        # NOTES:
        # pyuvdata is natively 0 indexed as is miriad
        # miriad uses the same pol2num standard as aips/casa

        self.vis_units.value = 'UNCALIB'  # assume no calibration

        # things that might not be required?
        # 'GST0'  : None,
        # 'RDate'  : None,  # date for which the GST0 or whatever... applies
        # 'earth_omega'  : 360.985,
        # 'DUT1'  : 0.0,        # DUT1 (google it) AIPS 117 calls it UT1UTC
        # 'TIMESYS'  : 'UTC',   # We only support UTC

        #

        # Phasing rule: if alt/az is set and ra/dec are None,
        #  then its a drift scan

        # check if object has all required uv_properties set
        self.check()
        return True<|MERGE_RESOLUTION|>--- conflicted
+++ resolved
@@ -595,15 +595,8 @@
             # calculate ra/dec of phase center in current epoch
             obs.date, obs.epoch = self.juldate2ephem(jd), self.juldate2ephem(jd)
             precess_pos.compute(obs)
-<<<<<<< HEAD
             ra,dec = precess_pos.ra, precess_pos.dec
-            #m0 = a.coord.top2eq_m(0., zen_pos.dec)
             m0 = a.coord.top2eq_m(0., self.latitude.value)
-=======
-            ra, dec = precess_pos.ra, precess_pos.dec
-            zen_pos.compute(obs)
-            m0 = a.coord.top2eq_m(0., zen_pos.dec)
->>>>>>> 66866ac5
             m1 = a.coord.eq2top_m(self.lst_array.value[ind] - ra, dec)
             m = np.dot(m1, m0)
             uvw0 = self.uvw_array.value[:, ind]
