import nose.tools as nt
import os
from uvdata import UVData
import uvdata.tests as uvtest


testdir = '../data/fhd_vis_data/'
testfile_prefix = '1061316296_'
testfile_suffix = ['flags.sav', 'vis_XX.sav', 'params.sav', 'vis_YY.sav',
                   'vis_model_XX.sav', 'vis_model_YY.sav', 'settings.txt']
testfiles = []
for s in testfile_suffix:
    testfiles.append(testdir + testfile_prefix + s)


def test_ReadFHDWriteReadUVFits():
    fhd_uv = UVData()
    uvfits_uv = UVData()
<<<<<<< HEAD
    fhd_uv.read(testfiles, 'fhd')
    fhd_uv.write(os.path.join('../data/test/outtest_FHD_1061316296.uvfits'),
                 file_type='uvfits', spoof_nonessential=True)
    uvfits_uv.read(os.path.join('../data/test/outtest_FHD_1061316296.uvfits'), 'uvfits')
=======
    fhd_uv.read_fhd(testfiles)
    fhd_uv.write_uvfits(op.join('../data/test/outtest_FHD_1061316296.uvfits'),
                        spoof_nonessential=True)
    uvfits_uv.read_uvfits(op.join('../data/test/outtest_FHD_1061316296.uvfits'))
>>>>>>> 5f5a2ac5
    nt.assert_equal(fhd_uv, uvfits_uv)
    del(fhd_uv)
    del(uvfits_uv)


def test_breakReadFHD():
    # Try various cases of incomplete file lists
    fhd_uv = UVData()
    nt.assert_raises(StandardError, fhd_uv.read_fhd, testfiles[1:])  # Missing flags
    del(fhd_uv)
    fhd_uv = UVData()
    subfiles = [item for sublist in [testfiles[0:2], testfiles[3:]] for item in sublist]
    nt.assert_raises(StandardError, fhd_uv.read_fhd, subfiles)  # Missing params
    del(fhd_uv)
    fhd_uv = UVData()
    nt.assert_raises(StandardError, fhd_uv.read_fhd, ['foo'])  # No data files
    del(fhd_uv)
    fhd_uv = UVData()
    nt.assert_true(uvtest.checkWarnings(fhd_uv.read_fhd, [testfiles[:-1]],
                                        message=['No settings']))
    nt.assert_equal(fhd_uv.history, '')  # Check empty history with no settings
    del(fhd_uv)


def test_ReadFHD_model():
    fhd_uv = UVData()
    uvfits_uv = UVData()
    fhd_uv.read_fhd(testfiles)
    fhd_uv.write_uvfits('../data/test/outtest_FHD_1061316296_model.uvfits',
                        spoof_nonessential=True)
    uvfits_uv.read_uvfits('../data/test/outtest_FHD_1061316296_model.uvfits')
    nt.assert_equal(fhd_uv, uvfits_uv)
    del(fhd_uv)
    del(uvfits_uv)<|MERGE_RESOLUTION|>--- conflicted
+++ resolved
@@ -16,17 +16,10 @@
 def test_ReadFHDWriteReadUVFits():
     fhd_uv = UVData()
     uvfits_uv = UVData()
-<<<<<<< HEAD
-    fhd_uv.read(testfiles, 'fhd')
-    fhd_uv.write(os.path.join('../data/test/outtest_FHD_1061316296.uvfits'),
-                 file_type='uvfits', spoof_nonessential=True)
-    uvfits_uv.read(os.path.join('../data/test/outtest_FHD_1061316296.uvfits'), 'uvfits')
-=======
     fhd_uv.read_fhd(testfiles)
     fhd_uv.write_uvfits(op.join('../data/test/outtest_FHD_1061316296.uvfits'),
                         spoof_nonessential=True)
-    uvfits_uv.read_uvfits(op.join('../data/test/outtest_FHD_1061316296.uvfits'))
->>>>>>> 5f5a2ac5
+    uvfits_uv.read_uvfits(os.path.join('../data/test/outtest_FHD_1061316296.uvfits'))
     nt.assert_equal(fhd_uv, uvfits_uv)
     del(fhd_uv)
     del(uvfits_uv)
