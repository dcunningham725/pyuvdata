--- conflicted
+++ resolved
@@ -15,10 +15,7 @@
     if not os.path.isfile(fhd_prefix + s):
         suppress_readFHD = True
 
-<<<<<<< HEAD
 suppress_miriad_test = False
-=======
->>>>>>> bbb0f87a
 
 class TestUVDataInit(unittest.TestCase):
     def setUp(self):
