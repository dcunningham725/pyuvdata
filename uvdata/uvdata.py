from astropy import constants as const
from astropy.time import Time
import os
import numpy as np
import warnings
import aipy as a
import ephem
import uvbase
import parameter as uvp
import telescopes as uvtel


def _warning(msg, *a):
    return str(msg) + '\n'


class UVData(uvbase.UVBase):
    supported_read_file_types = ['uvfits', 'miriad', 'fhd']
    supported_write_file_types = ['uvfits', 'miriad', 'fhd']

    def __init__(self):
        # add the UVParameters to the class
        self._Ntimes = uvp.UVParameter('Ntimes', description='Number of times')
        self._Nbls = uvp.UVParameter('Nbls', description='number of baselines')
        self._Nblts = uvp.UVParameter('Nblts', description='Ntimes * Nbls')
        self._Nfreqs = uvp.UVParameter('Nfreqs', description='number of frequency channels')
        self._Npols = uvp.UVParameter('Npols', description='number of polarizations')

        desc = ('array of the visibility data, size: (Nblts, Nspws, Nfreqs, '
                'Npols), type = complex float, in units of self.vis_units')
        self._data_array = uvp.UVParameter('data_array', description=desc,
                                           form=('Nblts', 'Nspws', 'Nfreqs', 'Npols'),
                                           expected_type=np.complex)

        self._vis_units = uvp.UVParameter('vis_units',
                                          description='Visibility units, options '
                                                      '["uncalib","Jy","K str"]',
                                          form='str')

        desc = ('number of data points averaged into each data element, '
                'type = int, same shape as data_array')
        self._nsample_array = uvp.UVParameter('nsample_array', description=desc,
                                              form=('Nblts', 'Nspws', 'Nfreqs', 'Npols'),
                                              expected_type=(np.float, np.int))

        desc = 'boolean flag, True is flagged, same shape as data_array.'
        self._flag_array = uvp.UVParameter('flag_array', description=desc,
                                           form=('Nblts', 'Nspws', 'Nfreqs', 'Npols'),
                                           expected_type=np.bool)

        self._Nspws = uvp.UVParameter('Nspws', description='number of spectral windows '
                                      '(ie non-contiguous spectral chunks)')

        self._spw_array = uvp.UVParameter('spw_array',
                                          description='array of spectral window '
                                          'numbers', form=('Nspws',))

        desc = ('Projected baseline vectors relative to phase center, ' +
                '(3,Nblts), units meters')
        self._uvw_array = uvp.UVParameter('uvw_array', description=desc,
                                          form=(3, 'Nblts'),
                                          expected_type=np.float,
                                          sane_vals=(1e-3, 1e8), tols=.001)

        desc = ('array of times, center of integration, dimension (Nblts), ' +
                'units Julian Date')
        self._time_array = uvp.UVParameter('time_array', description=desc,
                                           form=('Nblts',),
                                           expected_type=np.float,
                                           tols=1e-3 / (60.0 * 60.0 * 24.0))  # 1 ms in days

        desc = ('array of lsts, center of integration, dimension (Nblts), ' +
                'units radians')
        self._lst_array = uvp.UVParameter('lst_array', description=desc,
                                          form=('Nblts',),
                                          expected_type=np.float,
                                          tols=2 * np.pi * 1e-3 / (60.0 * 60.0 * 24.0))  # 1 ms in radians

        desc = ('array of first antenna indices, dimensions (Nblts), '
                'type = int, 0 indexed')
        self._ant_1_array = uvp.UVParameter('ant_1_array', description=desc,
                                            form=('Nblts',))
        desc = ('array of second antenna indices, dimensions (Nblts), '
                'type = int, 0 indexed')
        self._ant_2_array = uvp.UVParameter('ant_2_array', description=desc,
                                            form=('Nblts',))

        desc = ('array of baseline indices, dimensions (Nblts), '
                'type = int; baseline = 2048 * (ant2+1) + (ant1+1) + 2^16 '
                '(may this break casa?)')
        self._baseline_array = uvp.UVParameter('baseline_array',
                                               description=desc,
                                               form=('Nblts',))

        # this dimensionality of freq_array does not allow for different spws
        # to have different dimensions
        desc = 'array of frequencies, dimensions (Nspws,Nfreqs), units Hz'
        self._freq_array = uvp.UVParameter('freq_array', description=desc,
                                           form=('Nspws', 'Nfreqs'),
                                           expected_type=np.float,
                                           tols=1e-3)  # mHz

        desc = ('array of polarization integers (Npols). '
                'AIPS Memo 117 says: stokes 1:4 (I,Q,U,V);  '
                'circular -1:-4 (RR,LL,RL,LR); linear -5:-8 (XX,YY,XY,YX)')
        self._polarization_array = uvp.UVParameter('polarization_array',
                                                   description=desc,
                                                   form=('Npols',))

        self._integration_time = uvp.UVParameter('integration_time',
                                                 description='length of the integration (s)',
                                                 expected_type=np.float, tols=1e-3)  # 1 ms
        self._channel_width = uvp.UVParameter('channel_width',
                                              description='width of channel (Hz)',
                                              expected_type=np.float,
                                              tols=1e-3)  # 1 mHz

        # --- observation information ---
        self._object_name = uvp.UVParameter('object_name',
                                            description='source or field '
                                            'observed (string)', form='str')
        self._telescope_name = uvp.UVParameter('telescope_name',
                                               description='name of telescope '
                                               '(string)', form='str')
        self._instrument = uvp.UVParameter('instrument', description='receiver or backend.',
                                           form='str')

        desc = ('telescope location: xyz in ITRF (earth-centered frame). '
                'Can also be set using telescope_location_lat_lon_alt or '
                'telescope_location_lat_lon_alt_degrees properties')
        self._telescope_location = uvp.LocationParameter('telescope_location',
                                                         description=desc,
                                                         expected_type=np.float,
                                                         form=(3,), tols=1e-3)

        self._history = uvp.UVParameter('history', description='string of history, units English',
                                        form='str')

        desc = ('epoch year of the phase applied to the data (eg 2000.)')
        self._phase_center_epoch = uvp.UVParameter('phase_center_epoch', description=desc,
                                                   expected_type=np.float)

        self._is_phased = uvp.UVParameter('is_phased', required=True,
                                          expected_type=bool,
                                          description='true/false whether data is '
                                                      'phased (true) or drift scanning (false)')

        # --- antenna information ----
        desc = ('number of antennas with data present. May be smaller ' +
                'than the number of antennas in the array')
        self._Nants_data = uvp.UVParameter('Nants_data', description=desc)
        desc = ('number of antennas in the array. May be larger ' +
                'than the number of antennas with data')
        self._Nants_telescope = uvp.UVParameter('Nants_telescope', description=desc)
        desc = ('list of antenna names, dimensions (Nants_telescope), '
                'with numbers given by antenna_numbers (which can be matched '
                'to ant_1_array and ant_2_array). There must be one entry '
                'here for each unique entry in ant_1_array and '
                'ant_2_array, but there may be extras as well.')
        self._antenna_names = uvp.UVParameter('antenna_names', description=desc,
                                              form=('Nants_telescope',),
                                              expected_type=str)

        desc = ('integer antenna number corresponding to antenna_names, '
                'dimensions (Nants_telescope). There must be one '
                'entry here for each unique entry in self.ant_1_array and '
                'self.ant_2_array, but there may be extras as well.')
        self._antenna_numbers = uvp.UVParameter('antenna_numbers', description=desc,
                                                form=('Nants_telescope',))

        # -------- extra, non-required parameters ----------
        desc = ('any user supplied extra keywords, type=dict')
        self._extra_keywords = uvp.ExtraKeywordParameter('extra_keywords',
                                                         description=desc)

        self._dateobs = uvp.UVParameter('dateobs', required=False,
                                        description='date of observation')

        desc = ('array giving coordinates of antennas relative to '
                'telescope_location (ITRF frame), (Nants_telescope, 3)')
        self._antenna_positions = uvp.AntPositionParameter('antenna_positions',
                                                           required=False,
                                                           description=desc,
                                                           form=('Nants_telescope', 3),
                                                           tols=1e-3)  # 1 mm

        desc = ('ra of zenith. units: radians, shape (Nblts)')
        self._zenith_ra = uvp.AngleParameter('zenith_ra', required=False,
                                             description=desc,
                                             form=('Nblts',),
                                             tols=2 * np.pi * 1e-3 / (60.0 * 60.0 * 24.0))  # 1 mas in radians

        desc = ('dec of zenith. units: radians, shape (Nblts)')
        # in practice, dec of zenith will never change; does not need to be shape Nblts
        self._zenith_dec = uvp.AngleParameter('zenith_dec', required=False,
                                              description=desc,
                                              form=('Nblts',),
                                              tols=2 * np.pi * 1e-3 / (60.0 * 60.0 * 24.0))  # 1 mas in radians

        desc = ('right ascension of phase center (see uvw_array), '
                'units radians')
        self._phase_center_ra = uvp.AngleParameter('phase_center_ra', required=False,
                                                   description=desc,
                                                   tols=2 * np.pi * 1e-3 / (60.0 * 60.0 * 24.0))  # 1 mas in radians

        desc = ('declination of phase center (see uvw_array), '
                'units radians')
        self._phase_center_dec = uvp.AngleParameter('phase_center_dec', required=False,
                                                    description=desc,
                                                    tols=2 * np.pi * 1e-3 / (60.0 * 60.0 * 24.0))  # 1 mas in radians

        # --- other stuff ---
        # the below are copied from AIPS memo 117, but could be revised to
        # merge with other sources of data.
        self._GST0 = uvp.UVParameter('GST0', required=False,
                                     description='Greenwich sidereal time at '
                                                 'midnight on reference date',
                                     spoof_val=0.0)
        self._RDate = uvp.UVParameter('RDate', required=False,
                                      description='date for which the GST0 or '
                                                  'whatever... applies',
                                      spoof_val='')
        self._earth_omega = uvp.UVParameter('earth_omega', required=False,
                                            description='earth\'s rotation rate '
                                                        'in degrees per day',
                                            spoof_val=360.985)
        self._DUT1 = uvp.UVParameter('DUT1', required=False,
                                     description='DUT1 (google it) AIPS 117 '
                                                 'calls it UT1UTC',
                                     spoof_val=0.0)
        self._TIMESYS = uvp.UVParameter('TIMESYS', required=False,
                                        description='We only support UTC',
                                        spoof_val='UTC', form='str')

        desc = ('FHD thing we do not understand, something about the time '
                'at which the phase center is normal to the chosen UV plane '
                'for phasing')
        self._uvplane_reference_time = uvp.UVParameter('uvplane_reference_time',
                                                       required=False,
                                                       description=desc,
                                                       spoof_val=0)

        super(UVData, self).__init__()
        warnings.formatwarning = _warning

    def known_telescopes(self):
        return uvtel.known_telescopes()

    def set_telescope_params(self, overwrite=False):
        telescope_obj = uvtel.get_telescope(self.telescope_name)
        if telescope_obj is not False:
            params_set = []
            for p in telescope_obj:
                self_param = getattr(self, p)
                if overwrite is True or self_param.value is None:
                    params_set.append(self_param.name)
                    prop_name = self_param.name
                    setattr(self, prop_name, getattr(telescope_obj, prop_name))
            if len(params_set) == 1:
                params_set_str = params_set[0]
                warnings.warn('{param} is not set. Using known values '
                              'for {telescope_name}.'.format(param=params_set_str,
                                                             telescope_name=telescope_obj.telescope_name))
            elif len(params_set) > 1:
                params_set_str = ', '.join(params_set)
                warnings.warn('{params} are not set. Using known values '
                              'for {telescope_name}.'.format(params=params_set_str,
                                                             telescope_name=telescope_obj.telescope_name))
        else:
            raise ValueError('Telescope {telescope_name} is not in '
                             'known_telescopes.'.format(telescope_name=self.telescope_name))

    def baseline_to_antnums(self, baseline):
        if self.Nants_telescope > 2048:
            raise StandardError('error Nants={Nants}>2048 not '
                                'supported'.format(Nants=self.Nants_telescope))
        if np.min(baseline) > 2**16:
            i = (baseline - 2**16) % 2048 - 1
            j = (baseline - 2**16 - (i + 1)) / 2048 - 1
        else:
            i = (baseline) % 256 - 1
            j = (baseline - (i + 1)) / 256 - 1
        return np.int32(i), np.int32(j)

    def antnums_to_baseline(self, i, j, attempt256=False):
        # set the attempt256 keyword to True to (try to) use the older
        # 256 standard used in many uvfits files
        # (will use 2048 standard if there are more than 256 antennas)
        i, j = np.int64((i, j))
        if self.Nants_telescope > 2048:
            raise StandardError('cannot convert i,j to a baseline index '
                                'with Nants={Nants}>2048.'
                                .format(Nants=self.Nants_telescope))
        if attempt256:
            if (np.max(i) < 255 and np.max(j) < 255):
                return 256 * (j + 1) + (i + 1)
            else:
                print('Max antnums are {} and {}'.format(np.max(i), np.max(j)))
                message = 'antnums_to_baseline: found > 256 antennas, using ' \
                          '2048 baseline indexing. Beware compatibility ' \
                          'with CASA etc'
                warnings.warn(message)

        return np.int64(2048 * (j + 1) + (i + 1) + 2**16)

    def set_lsts_from_time_array(self):
        lsts = []
        curtime = self.time_array[0]
        for ind, jd in enumerate(self.time_array):
            if ind == 0 or not np.isclose(jd, curtime, atol=1e-6, rtol=1e-12):
                curtime = jd
                latitude, longitude, altitude = self.telescope_location_lat_lon_alt_degrees
                t = Time(jd, format='jd', location=(longitude, latitude))
                # t.delta_ut1_utc = iers_a.ut1_utc(t)
            lsts.append(t.sidereal_time('apparent').radian)
        self.lst_array = np.array(lsts)

    def juldate2ephem(self, num):
        """Convert Julian date to ephem date, measured from noon, Dec. 31, 1899."""
        return ephem.date(num - 2415020.)

    def unphase_to_drift(self):
        if not self.is_phased:
            raise ValueError('The data is already drift scanning; can only ' +
                             'unphase phased data.')

        latitude, longitude, altitude = self.telescope_location_lat_lon_alt

        obs = ephem.Observer()
        # obs inits with default values for parameters -- be sure to replace them
        obs.lat = latitude
        obs.lon = longitude

        phase_center = ephem.FixedBody()
        epoch = (self.phase_center_epoch - 2000.) * 365.2422 + ephem.J2000  # convert years to ephemtime
        phase_center._epoch = epoch
        phase_center._ra = self.phase_center_ra
        phase_center._dec = self.phase_center_dec

        self.zenith_ra = np.zeros_like(self.time_array)
        self.zenith_dec = np.zeros_like(self.time_array)

        for ind, jd in enumerate(self.time_array):

            # apply -w phasor
            w_lambda = self.uvw_array[2, ind] / const.c.to('m/s').value * self.freq_array
            phs = np.exp(-1j * 2 * np.pi * (-1) * w_lambda)
            phs.shape += (1,)
            self.data_array[ind] *= phs

            # calculate ra/dec of phase center in current epoch
            obs.date, obs.epoch = self.juldate2ephem(jd), self.juldate2ephem(jd)
            phase_center.compute(obs)
            phase_center_ra, phase_center_dec = phase_center.a_ra, phase_center.a_dec

            zenith_ra = obs.sidereal_time()
            zenith_dec = latitude
            self.zenith_ra[ind] = zenith_ra
            self.zenith_dec[ind] = zenith_dec

            # generate rotation matrices
            m0 = a.coord.top2eq_m(0., phase_center_dec)
            m1 = a.coord.eq2top_m(phase_center_ra - zenith_ra, zenith_dec)

            # rotate and write uvws
            uvw = self.uvw_array[:, ind]
            uvw = np.dot(m0, uvw)
            uvw = np.dot(m1, uvw)
            self.uvw_array[:, ind] = uvw

        # remove phase center
        self.phase_center_ra = None
        self.phase_center_dec = None
        self.is_phased = False

    def phase_to_time(self, time):
        # phase drift scan data to a time in jd
        # (i.e. ra/dec of zenith at that time in current epoch).

        obs = ephem.Observer()
        # obs inits with default values for parameters -- be sure to replace them
        latitude, longitude, altitude = self.telescope_location_lat_lon_alt
        obs.lat = latitude
        obs.lon = longitude

        if self.is_phased:
            raise ValueError('The data is already phased; can only phase ' +
                             'drift scanning data.')
        obs.date, obs.epoch = self.juldate2ephem(time), self.juldate2ephem(time)

        ra = obs.sidereal_time()
        dec = latitude
        epoch = self.juldate2ephem(time)
        self.phase(ra, dec, epoch)

    def phase(self, ra, dec, epoch):
        # phase drift scan data to a single ra/dec at the set epoch
        # or time in jd (i.e. ra/dec of zenith at that time in current epoch).
        # ra/dec should be in radians.
        # epoch should be an ephem date, measured from noon Dec. 31, 1899.
        # will not phase already phased data.
        if self.is_phased:
            raise ValueError('The data is already phased; can only phase ' +
                             'drift scanning data.')

        obs = ephem.Observer()
        # obs inits with default values for parameters -- be sure to replace them
        latitude, longitude, altitude = self.telescope_location_lat_lon_alt
        obs.lat = latitude
        obs.lon = longitude

        # create a pyephem object for the phasing position
        precess_pos = ephem.FixedBody()
        precess_pos._ra = ra
        precess_pos._dec = dec
        precess_pos._epoch = epoch

        # calculate RA/DEC in J2000 and write to object
        obs.date, obs.epoch = ephem.J2000, ephem.J2000
        precess_pos.compute(obs)

        self.phase_center_ra = precess_pos.a_ra
        self.phase_center_dec = precess_pos.a_dec
        # explicitly set epoch to J2000
        self.phase_center_epoch = 2000.0

        for ind, jd in enumerate(self.time_array):
            # calculate ra/dec of phase center in current epoch
            obs.date, obs.epoch = self.juldate2ephem(jd), self.juldate2ephem(jd)
            precess_pos.compute(obs)
            ra, dec = precess_pos.a_ra, precess_pos.a_dec

            # generate rotation matrices
            m0 = a.coord.top2eq_m(self.lst_array[ind] - obs.sidereal_time(), latitude)
            m1 = a.coord.eq2top_m(self.lst_array[ind] - ra, dec)

            # rotate and write uvws
            uvw = self.uvw_array[:, ind]
            uvw = np.dot(m0, uvw)
            uvw = np.dot(m1, uvw)
            self.uvw_array[:, ind] = uvw

            # calculate data and apply phasor
            w_lambda = uvw[2] / const.c.to('m/s').value * self.freq_array
            phs = np.exp(-1j * 2 * np.pi * w_lambda)
            phs.shape += (1,)
            self.data_array[ind] *= phs

        del(obs)
        self.is_phased = True

<<<<<<< HEAD
    def write(self, filename, file_type, spoof_nonessential=False, force_phase=False,
              run_check=True, run_sanity_check=True, clobber=False):
        if run_check:
            self.check(run_sanity_check=run_sanity_check)

        status = False
        if file_type not in self.supported_write_file_types:
            raise ValueError('file_type must be one of ' +
                             ' '.join(self.supported_write_file_types))

        file_path = os.path.dirname(filename)
        if not os.path.exists(file_path):
            os.mkdir(file_path)

        if file_type == 'uvfits':
            status = self.write_uvfits(filename,
                                       spoof_nonessential=spoof_nonessential,
                                       force_phase=force_phase, run_check=False)
        elif file_type == 'miriad':
            status = self.write_miriad(filename, run_check=False,
                                       clobber=clobber)
        return status

    def read(self, filename, file_type, use_model=False, run_check=True,
             run_sanity_check=True):
        """
        General read function which calls file_type specific read functions
        Inputs:
            filename: string or list of strings
                May be a file name, directory name or a list of file names
                depending on file_type
            file_type: string
                Must be a supported type, see self.supported_file_types
        """
        if file_type not in self.supported_read_file_types:
            raise ValueError('file_type must be one of ' +
                             ' '.join(self.supported_read_file_types))
        if file_type == 'uvfits':
            # Note we will run check later, not in specific read functions.
            status = self.read_uvfits(filename, run_check=run_check,
                                      run_sanity_check=run_sanity_check)
        elif file_type == 'miriad':
            status = self.read_miriad(filename, run_check=run_check,
                                      run_sanity_check=run_sanity_check)
        elif file_type == 'fhd':
            status = self.read_fhd(filename, use_model=use_model, run_check=run_check,
                                   run_sanity_check=run_sanity_check)
        return status

=======
>>>>>>> 5f5a2ac5
    def _convert_from_filetype(self, other):
        for p in other:
            param = getattr(other, p)
            setattr(self, p, param)

    def _convert_to_filetype(self, filetype):
        if filetype is 'uvfits':
            import uvfits
            other_obj = uvfits.UVFITS()
        elif filetype is 'fhd':
            import fhd
            other_obj = fhd.FHD()
        elif filetype is 'miriad':
            import miriad
            other_obj = miriad.Miriad()
        else:
            raise ValueError('filetype must be uvfits, miriad, or fhd')
        for p in self:
            param = getattr(self, p)
            setattr(other_obj, p, param)
        return other_obj

    def read_uvfits(self, filename, run_check=True, run_sanity_check=True):
        import uvfits
        uvfits_obj = uvfits.UVFITS()
        ret_val = uvfits_obj.read_uvfits(filename, run_check=True, run_sanity_check=True)
        self._convert_from_filetype(uvfits_obj)
        return ret_val

    def write_uvfits(self, filename, spoof_nonessential=False,
                     force_phase=False, run_check=True, run_sanity_check=True):
        uvfits_obj = self._convert_to_filetype('uvfits')
        ret_val = uvfits_obj.write_uvfits(filename,
                                          spoof_nonessential=spoof_nonessential,
                                          force_phase=force_phase,
                                          run_check=True, run_sanity_check=True)
        return ret_val

    def read_fhd(self, filelist, use_model=False, run_check=True,
                 run_sanity_check=True):
        import fhd
        fhd_obj = fhd.FHD()
        ret_val = fhd_obj.read_fhd(filelist, use_model=use_model,
                                   run_check=True, run_sanity_check=True)
        self._convert_from_filetype(fhd_obj)
        return ret_val

    def read_miriad(self, filepath, run_check=True, run_sanity_check=True):
        import miriad
        miriad_obj = miriad.Miriad()
        ret_val = miriad_obj.read_miriad(filepath, run_check=True,
                                         run_sanity_check=True)
        self._convert_from_filetype(miriad_obj)
        return ret_val

    def write_miriad(self, filename, run_check=True, run_sanity_check=True,
                     clobber=False):
        miriad_obj = self._convert_to_filetype('miriad')
        ret_val = miriad_obj.write_miriad(filename,
                                          run_check=True, run_sanity_check=True,
                                          clobber=clobber)
        return ret_val<|MERGE_RESOLUTION|>--- conflicted
+++ resolved
@@ -449,58 +449,6 @@
         del(obs)
         self.is_phased = True
 
-<<<<<<< HEAD
-    def write(self, filename, file_type, spoof_nonessential=False, force_phase=False,
-              run_check=True, run_sanity_check=True, clobber=False):
-        if run_check:
-            self.check(run_sanity_check=run_sanity_check)
-
-        status = False
-        if file_type not in self.supported_write_file_types:
-            raise ValueError('file_type must be one of ' +
-                             ' '.join(self.supported_write_file_types))
-
-        file_path = os.path.dirname(filename)
-        if not os.path.exists(file_path):
-            os.mkdir(file_path)
-
-        if file_type == 'uvfits':
-            status = self.write_uvfits(filename,
-                                       spoof_nonessential=spoof_nonessential,
-                                       force_phase=force_phase, run_check=False)
-        elif file_type == 'miriad':
-            status = self.write_miriad(filename, run_check=False,
-                                       clobber=clobber)
-        return status
-
-    def read(self, filename, file_type, use_model=False, run_check=True,
-             run_sanity_check=True):
-        """
-        General read function which calls file_type specific read functions
-        Inputs:
-            filename: string or list of strings
-                May be a file name, directory name or a list of file names
-                depending on file_type
-            file_type: string
-                Must be a supported type, see self.supported_file_types
-        """
-        if file_type not in self.supported_read_file_types:
-            raise ValueError('file_type must be one of ' +
-                             ' '.join(self.supported_read_file_types))
-        if file_type == 'uvfits':
-            # Note we will run check later, not in specific read functions.
-            status = self.read_uvfits(filename, run_check=run_check,
-                                      run_sanity_check=run_sanity_check)
-        elif file_type == 'miriad':
-            status = self.read_miriad(filename, run_check=run_check,
-                                      run_sanity_check=run_sanity_check)
-        elif file_type == 'fhd':
-            status = self.read_fhd(filename, use_model=use_model, run_check=run_check,
-                                   run_sanity_check=run_sanity_check)
-        return status
-
-=======
->>>>>>> 5f5a2ac5
     def _convert_from_filetype(self, other):
         for p in other:
             param = getattr(other, p)
